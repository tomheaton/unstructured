import copy
from io import BytesIO
from tempfile import SpooledTemporaryFile
from typing import IO, Any, BinaryIO, Iterator, List, Optional, Union, cast

from lxml import etree

from unstructured.chunking import add_chunking_strategy
from unstructured.documents.elements import (
    Element,
    ElementMetadata,
    Text,
    process_metadata,
)
from unstructured.file_utils.encoding import read_txt_file
from unstructured.file_utils.filetype import FileType, add_metadata_with_filetype
from unstructured.partition.common import (
    exactly_one,
    get_last_modified_date,
    get_last_modified_date_from_file,
    spooled_to_bytes_io_if_needed,
)
from unstructured.partition.lang import apply_lang_metadata
from unstructured.partition.text import element_from_text

DETECTION_ORIGIN: str = "xml"


def get_leaf_elements(
    filename: Optional[str] = None,
    file: Optional[Union[IO[bytes], SpooledTemporaryFile]] = None,
    text: Optional[str] = None,
    xml_path: Optional[str] = None,
) -> Iterator[Optional[str]]:
    """Get leaf elements from the XML tree defined in filename, file, or text."""
    exactly_one(filename=filename, file=file, text=text)
    if filename:
        return _get_leaf_elements(filename, xml_path=xml_path)
    elif file:
        f = cast(
            IO[bytes],
            spooled_to_bytes_io_if_needed(
                cast(Union[BinaryIO, SpooledTemporaryFile], file),
            ),
        )
        return _get_leaf_elements(f, xml_path=xml_path)
    else:
        b = BytesIO(bytes(cast(str, text), encoding="utf-8"))
        return _get_leaf_elements(b, xml_path=xml_path)


def _get_leaf_elements(
    file: Union[str, IO[bytes]],
    xml_path: Optional[str] = None,
) -> Iterator[Optional[str]]:
    """Parse the XML tree in a memory efficient manner if possible."""
    element_stack = []

    element_iterator = etree.iterparse(file, events=("start", "end"))
    # NOTE(alan) If xml_path is used for filtering, I've yet to find a good way to stream
    # elements through in a memory efficient way, so we bite the bullet and load it all into
    # memory.
    if xml_path is not None:
        _, element = next(element_iterator)
        compiled_path = etree.XPath(xml_path)
        element_iterator = (("end", el) for el in compiled_path(element))

    for event, element in element_iterator:
        if event == "start":
            element_stack.append(element)

        if event == "end":
            if element.text is not None and element.text.strip():
                yield element.text

            element.clear()

        while element_stack and element_stack[-1].getparent() is None:
            element_stack.pop()


@process_metadata()
@add_metadata_with_filetype(FileType.XML)
@add_chunking_strategy()
def partition_xml(
    filename: Optional[str] = None,
    file: Optional[Union[IO[bytes], SpooledTemporaryFile[bytes]]] = None,
    text: Optional[str] = None,
    xml_keep_tags: bool = False,
    xml_path: Optional[str] = None,
    metadata_filename: Optional[str] = None,
    include_metadata: bool = True,
    encoding: Optional[str] = None,
    metadata_last_modified: Optional[str] = None,
    chunking_strategy: Optional[str] = None,
    languages: Optional[List[str]] = ["auto"],
    detect_language_per_element: bool = False,
<<<<<<< HEAD
    date_from_file_object: bool = False,
    **kwargs,
=======
    **kwargs: Any,
>>>>>>> 4d12c61c
) -> List[Element]:
    """Partitions an XML document into its document elements.

    Parameters
    ----------
    filename
        A string defining the target filename path.
    file
        A file-like object using "rb" mode --> open(filename, "rb").
    text
        The text of the XML file.
    xml_keep_tags
        If True, will retain the XML tags in the output. Otherwise it will simply extract
        the text from within the tags.
    xml_path
        The xml_path to use for extracting the text. Only used if xml_keep_tags=False.
    encoding
        The encoding method used to decode the text input. If None, utf-8 will be used.
    include_metadata
        Determines whether or not metadata is included in the metadata attribute on the
        elements in the output.
    metadata_last_modified
        The day of the last modification.
    languages
        User defined value for `metadata.languages` if provided. Otherwise language is detected
        using naive Bayesian filter via `langdetect`. Multiple languages indicates text could be
        in either language.
        Additional Parameters:
            detect_language_per_element
                Detect language per element instead of at the document level.
    date_from_file_object
        Applies only when providing file via `file` parameter. If this option is True, attempt
        infer last_modified metadata from bytes, otherwise set it to None.
    """
    exactly_one(filename=filename, file=file, text=text)

    elements: List[Element] = []

    last_modification_date = None
    if filename:
        last_modification_date = get_last_modified_date(filename)
    elif file:
        last_modification_date = (
            get_last_modified_date_from_file(file) if date_from_file_object else None
        )

    if include_metadata:
        metadata = ElementMetadata(
            filename=metadata_filename or filename,
            last_modified=metadata_last_modified or last_modification_date,
        )
        metadata.detection_origin = DETECTION_ORIGIN
    else:
        metadata = ElementMetadata()

    if xml_keep_tags:
        if filename:
            _, raw_text = read_txt_file(filename=filename, encoding=encoding)
        elif file:
            f = spooled_to_bytes_io_if_needed(
                cast(Union[BinaryIO, SpooledTemporaryFile], file),
            )
            _, raw_text = read_txt_file(file=f, encoding=encoding)
        elif text:
            raw_text = text

        elements = [
            Text(text=raw_text, metadata=metadata),
        ]

    else:
        leaf_elements = get_leaf_elements(
            filename=filename,
            file=file,
            text=text,
            xml_path=xml_path,
        )
        for leaf_element in leaf_elements:
            if leaf_element:
                element = element_from_text(leaf_element)
                element.metadata = copy.deepcopy(metadata)
                elements.append(element)

    elements = list(
        apply_lang_metadata(
            elements=elements,
            languages=languages,
            detect_language_per_element=detect_language_per_element,
        ),
    )
    return elements<|MERGE_RESOLUTION|>--- conflicted
+++ resolved
@@ -95,12 +95,8 @@
     chunking_strategy: Optional[str] = None,
     languages: Optional[List[str]] = ["auto"],
     detect_language_per_element: bool = False,
-<<<<<<< HEAD
     date_from_file_object: bool = False,
-    **kwargs,
-=======
     **kwargs: Any,
->>>>>>> 4d12c61c
 ) -> List[Element]:
     """Partitions an XML document into its document elements.
 
