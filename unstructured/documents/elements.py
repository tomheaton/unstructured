from __future__ import annotations

import abc
import copy
import dataclasses as dc
import datetime
import functools
import hashlib
import inspect
import os
import pathlib
import re
import uuid
<<<<<<< HEAD
from abc import ABC
from copy import deepcopy
from dataclasses import dataclass
from functools import wraps
from typing import Any, Callable, Dict, List, Optional, Tuple, Union, cast
from typing_extensions import TypedDict
=======
from typing import Any, Callable, Dict, List, Optional, Tuple, Union, cast

from typing_extensions import ParamSpec, Self, TypedDict
>>>>>>> 5d14a2ae

from unstructured.documents.coordinates import (
    TYPE_TO_COORDINATE_SYSTEM_MAP,
    CoordinateSystem,
    RelativeCoordinateSystem,
)
from unstructured.partition.utils.constants import UNSTRUCTURED_INCLUDE_DEBUG_METADATA


class NoID(abc.ABC):
    """Class to indicate that an element do not have an ID."""

    pass


class UUID(abc.ABC):
    """Class to indicate that an element should have a UUID."""

    pass


@dc.dataclass
class DataSourceMetadata:
    """Metadata fields that pertain to the data source of the document."""

    url: Optional[str] = None
    version: Optional[str] = None
    record_locator: Optional[Dict[str, Any]] = None  # Values must be JSON-serializable
    date_created: Optional[str] = None
    date_modified: Optional[str] = None
    date_processed: Optional[str] = None

    def to_dict(self):
        return {key: value for key, value in self.__dict__.items() if value is not None}

    @classmethod
    def from_dict(cls, input_dict):
        # Only use existing fields when constructing
        supported_fields = [f.name for f in dc.fields(cls)]
        args = {k: v for k, v in input_dict.items() if k in supported_fields}

        return cls(**args)


@dc.dataclass
class CoordinatesMetadata:
    """Metadata fields that pertain to the coordinates of the element."""

    points: Tuple[Tuple[float, float], ...]
    system: CoordinateSystem

    def __init__(self, points, system):
        # Both `points` and `system` must be present; one is not meaningful without the other.
        if (points is None and system is not None) or (points is not None and system is None):
            raise ValueError(
                "Coordinates points should not exist without coordinates system and vice versa.",
            )
        self.points = points
        self.system = system

    def __eq__(self, other):
        if other is None:
            return False
        return all(
            [
                (self.points == other.points),
                (self.system == other.system),
            ],
        )

    def to_dict(self):
        return {
            "points": self.points,
            "system": None if self.system is None else str(self.system.__class__.__name__),
            "layout_width": None if self.system is None else self.system.width,
            "layout_height": None if self.system is None else self.system.height,
        }

    @classmethod
    def from_dict(cls, input_dict):
        # `input_dict` may contain a tuple of tuples or a list of lists
        def convert_to_tuple_of_tuples(sequence_of_sequences):
            subsequences = []
            for seq in sequence_of_sequences:
                if isinstance(seq, list):
                    subsequences.append(tuple(seq))
                elif isinstance(seq, tuple):
                    subsequences.append(seq)
            return tuple(subsequences)

        input_points = input_dict.get("points", None)
        points = convert_to_tuple_of_tuples(input_points) if input_points is not None else None
        width = input_dict.get("layout_width", None)
        height = input_dict.get("layout_height", None)
        system = None
        if input_dict.get("system", None) == "RelativeCoordinateSystem":
            system = RelativeCoordinateSystem()
        elif (
            width is not None
            and height is not None
            and input_dict.get("system", None) in TYPE_TO_COORDINATE_SYSTEM_MAP
        ):
            system = TYPE_TO_COORDINATE_SYSTEM_MAP[input_dict["system"]](width, height)
        constructor_args = {"points": points, "system": system}
        return cls(**constructor_args)


class RegexMetadata(TypedDict):
    """Metadata that is extracted from a document element via regex."""

    text: str
    start: int
    end: int


class Link(TypedDict):
    """Metadata related to extracted links"""

    text: Optional[str]
    url: str
    start_index: int


@dc.dataclass
class ElementMetadata:
    coordinates: Optional[CoordinatesMetadata] = None
    data_source: Optional[DataSourceMetadata] = None
    filename: Optional[str] = None
    file_directory: Optional[str] = None
    last_modified: Optional[str] = None
    filetype: Optional[str] = None
    attached_to_filename: Optional[str] = None
    parent_id: Optional[Union[str, uuid.UUID, NoID, UUID]] = None
    category_depth: Optional[int] = None
    image_path: Optional[str] = None

    # Languages in element. TODO(newelh) - More strongly type languages
    languages: Optional[List[str]] = None

    # Page numbers currenlty supported for PDF, HTML and PPT documents
    page_number: Optional[int] = None

    # Page name. The sheet name in XLXS documents.
    page_name: Optional[str] = None

    # Webpage specific metadata fields
    url: Optional[str] = None
    link_urls: Optional[List[str]] = None
    link_texts: Optional[List[str]] = None
    links: Optional[List[Link]] = None

    # E-mail specific metadata fields
    sent_from: Optional[List[str]] = None
    sent_to: Optional[List[str]] = None
    subject: Optional[str] = None

    # Document section fields
    section: Optional[str] = None

    # MSFT Word specific metadata fields
    header_footer_type: Optional[str] = None

    # Formatting metadata fields
    emphasized_text_contents: Optional[List[str]] = None
    emphasized_text_tags: Optional[List[str]] = None

    # Text format metadata fields
    text_as_html: Optional[str] = None

    # Metadata extracted via regex
    regex_metadata: Optional[Dict[str, List[RegexMetadata]]] = None

    # Chunking metadata fields
    num_characters: Optional[int] = None
    is_continuation: Optional[bool] = None

    # Detection Model Class Probabilities from Unstructured-Inference Hi-Res
    detection_class_prob: Optional[float] = None

    if UNSTRUCTURED_INCLUDE_DEBUG_METADATA:
        detection_origin: Optional[str] = None

    def __setattr__(self, key, value):
        if not UNSTRUCTURED_INCLUDE_DEBUG_METADATA and key == "detection_origin":
            return
        else:
            super().__setattr__(key, value)

    def __post_init__(self):
        if isinstance(self.filename, pathlib.Path):
            self.filename = str(self.filename)

        if self.filename is not None:
            file_directory, filename = os.path.split(self.filename)
            self.file_directory = file_directory or None
            self.filename = filename

    def to_dict(self):
        _dict = {
            key: value
            for key, value in self.__dict__.items()
            if value is not None and key != "detection_origin"
        }
        if "regex_metadata" in _dict and not _dict["regex_metadata"]:
            _dict.pop("regex_metadata")
        if self.data_source:
            _dict["data_source"] = cast(DataSourceMetadata, self.data_source).to_dict()
        if self.coordinates:
            _dict["coordinates"] = cast(CoordinatesMetadata, self.coordinates).to_dict()
        return _dict

    @classmethod
    def from_dict(cls, input_dict: Dict[str, Any]) -> Self:
        constructor_args = copy.deepcopy(input_dict)
        if constructor_args.get("coordinates", None) is not None:
            constructor_args["coordinates"] = CoordinatesMetadata.from_dict(
                constructor_args["coordinates"],
            )
        if constructor_args.get("data_source", None) is not None:
            constructor_args["data_source"] = DataSourceMetadata.from_dict(
                constructor_args["data_source"],
            )

        # Only use existing fields when constructing
        supported_fields = [f.name for f in dc.fields(cls)]
        args = {k: v for k, v in constructor_args.items() if k in supported_fields}

        return cls(**args)

    def merge(self, other: ElementMetadata):
        for k in self.__dict__:
            if getattr(self, k) is None:
                setattr(self, k, getattr(other, k))
        return self

    def get_last_modified(self) -> Optional[datetime.datetime]:
        """Converts the date field to a datetime object."""
        dt = None
        if self.last_modified is not None:
            dt = datetime.datetime.fromisoformat(self.last_modified)
        return dt


_P = ParamSpec("_P")


def process_metadata() -> Callable[[Callable[_P, List[Element]]], Callable[_P, List[Element]]]:
    """Post-process element-metadata for this document.

    This decorator adds a post-processing step to a document partitioner. It adds documentation for
    `metadata_filename` and `include_metadata` parameters if not present. Also adds regex-metadata
    when `regex_metadata` keyword-argument is provided and changes the element-id to a UUID when
    `unique_element_ids` argument is provided and True.
    """

    def decorator(func: Callable[_P, List[Element]]) -> Callable[_P, List[Element]]:
        if func.__doc__:
            if (
                "metadata_filename" in func.__code__.co_varnames
                and "metadata_filename" not in func.__doc__
            ):
                func.__doc__ += (
                    "\nMetadata Parameters:\n\tmetadata_filename:"
                    + "\n\t\tThe filename to use in element metadata."
                )
            if (
                "include_metadata" in func.__code__.co_varnames
                and "include_metadata" not in func.__doc__
            ):
                func.__doc__ += (
                    "\n\tinclude_metadata:"
                    + """\n\t\tDetermines whether or not metadata is included in the metadata
                    attribute on the elements in the output."""
                )

        @functools.wraps(func)
        def wrapper(*args: _P.args, **kwargs: _P.kwargs) -> List[Element]:
            elements = func(*args, **kwargs)
            sig = inspect.signature(func)
            params: Dict[str, Any] = dict(**dict(zip(sig.parameters, args)), **kwargs)
            for param in sig.parameters.values():
                if param.name not in params and param.default is not param.empty:
                    params[param.name] = param.default

            regex_metadata: Dict["str", "str"] = params.get("regex_metadata", {})
            elements = _add_regex_metadata(elements, regex_metadata)
            unique_element_ids: bool = params.get("unique_element_ids", False)
            if unique_element_ids:
                for element in elements:
                    element.id_to_uuid()

            return elements

        return wrapper

    return decorator


def _add_regex_metadata(
    elements: List[Element],
    regex_metadata: Dict[str, str] = {},
) -> List[Element]:
    """Adds metadata based on a user provided regular expression.

    The additional metadata will be added to the regex_metadata attrbuted in the element metadata.
    """
    for element in elements:
        if isinstance(element, Text):
            _regex_metadata: Dict["str", List[RegexMetadata]] = {}
            for field_name, pattern in regex_metadata.items():
                results: List[RegexMetadata] = []
                for result in re.finditer(pattern, element.text):
                    start, end = result.span()
                    results.append(
                        {
                            "text": element.text[start:end],
                            "start": start,
                            "end": end,
                        },
                    )
                if len(results) > 0:
                    _regex_metadata[field_name] = results

            element.metadata.regex_metadata = _regex_metadata

    return elements


class Element(abc.ABC):
    """An element is a section of a page in the document."""

    def __init__(
        self,
        element_id: Union[str, uuid.UUID, NoID, UUID] = NoID(),
        coordinates: Optional[Tuple[Tuple[float, float], ...]] = None,
        coordinate_system: Optional[CoordinateSystem] = None,
        metadata: Optional[ElementMetadata] = None,
        detection_origin: Optional[str] = None,
    ):
        if metadata is None:
            metadata = ElementMetadata()
            metadata.detection_origin = detection_origin
        self.id: Union[str, uuid.UUID, NoID, UUID] = element_id
        coordinates_metadata = (
            None
            if coordinates is None and coordinate_system is None
            else (
                CoordinatesMetadata(
                    points=coordinates,
                    system=coordinate_system,
                )
            )
        )
        self.metadata = metadata.merge(
            ElementMetadata(coordinates=coordinates_metadata),
        )
        self.metadata.detection_origin = detection_origin

    def id_to_uuid(self):
        self.id = str(uuid.uuid4())

    def to_dict(self) -> dict:
        return {
            "type": None,
            "element_id": self.id,
            "metadata": self.metadata.to_dict(),
        }

    def convert_coordinates_to_new_system(
        self,
        new_system: CoordinateSystem,
        in_place=True,
    ) -> Optional[Tuple[Tuple[Union[int, float], Union[int, float]], ...]]:
        """Converts the element location coordinates to a new coordinate system. If inplace is true,
        changes the coordinates in place and updates the coordinate system."""
        if self.metadata.coordinates is None:
            return None
        new_coordinates = tuple(
            self.metadata.coordinates.system.convert_coordinates_to_new_system(
                new_system=new_system,
                x=x,
                y=y,
            )
            for x, y in self.metadata.coordinates.points
        )
        if in_place:
            self.metadata.coordinates.points = new_coordinates
            self.metadata.coordinates.system = new_system
        return new_coordinates


class CheckBox(Element):
    """A checkbox with an attribute indicating whether its checked or not. Primarily used
    in documents that are forms"""

    def __init__(
        self,
        element_id: Union[str, uuid.UUID, NoID, UUID] = NoID(),
        coordinates: Optional[Tuple[Tuple[float, float], ...]] = None,
        coordinate_system: Optional[CoordinateSystem] = None,
        checked: bool = False,
        metadata: Optional[ElementMetadata] = None,
        detection_origin: Optional[str] = None,
    ):
        metadata = metadata if metadata else ElementMetadata()
        super().__init__(
            element_id=element_id,
            coordinates=coordinates,
            coordinate_system=coordinate_system,
            metadata=metadata,
            detection_origin=detection_origin,
        )
        self.checked: bool = checked

    def __eq__(self, other):
        return (self.checked == other.checked) and (
            self.metadata.coordinates == other.metadata.coordinates
        )

    def to_dict(self) -> dict:
        out = super().to_dict()
        out["type"] = "CheckBox"
        out["checked"] = self.checked
        out["element_id"] = self.id
        return out


class Text(Element):
    """Base element for capturing free text from within document."""

    category = "UncategorizedText"

    def __init__(
        self,
        text: str,
        element_id: Union[str, uuid.UUID, NoID, UUID] = NoID(),
        coordinates: Optional[Tuple[Tuple[float, float], ...]] = None,
        coordinate_system: Optional[CoordinateSystem] = None,
        metadata: Optional[ElementMetadata] = None,
        detection_origin: Optional[str] = None,
    ):
        metadata = metadata if metadata else ElementMetadata()
        self.text: str = text

        if isinstance(element_id, NoID):
            # NOTE(robinson) - Cut the SHA256 hex in half to get the first 128 bits
            element_id = hashlib.sha256(text.encode()).hexdigest()[:32]

        elif isinstance(element_id, UUID):
            element_id = str(uuid.uuid4())

        super().__init__(
            element_id=element_id,
            metadata=metadata,
            coordinates=coordinates,
            coordinate_system=coordinate_system,
            detection_origin=detection_origin,
        )

    def __str__(self):
        return self.text

    def __eq__(self, other):
        return all(
            [
                (self.text == other.text),
                (self.metadata.coordinates == other.metadata.coordinates),
                (self.category == other.category),
            ],
        )

    def to_dict(self) -> dict:
        out = super().to_dict()
        out["element_id"] = self.id
        out["type"] = self.category
        out["text"] = self.text
        return out

    def apply(self, *cleaners: Callable):
        """Applies a cleaning brick to the text element. The function that's passed in
        should take a string as input and produce a string as output."""
        cleaned_text = self.text
        for cleaner in cleaners:
            cleaned_text = cleaner(cleaned_text)

        if not isinstance(cleaned_text, str):
            raise ValueError("Cleaner produced a non-string output.")

        self.text = cleaned_text


class Formula(Text):
    "An element containing formulas in a document"

    category = "Formula"

    pass


class CompositeElement(Text):
    """A section of text consisting of a combination of elements."""

    category = "CompositeElement"

    pass


class FigureCaption(Text):
    """An element for capturing text associated with figure captions."""

    category = "FigureCaption"

    pass


class NarrativeText(Text):
    """NarrativeText is an element consisting of multiple, well-formulated sentences. This
    excludes elements such titles, headers, footers, and captions."""

    category = "NarrativeText"

    pass


class ListItem(Text):
    """ListItem is a NarrativeText element that is part of a list."""

    category = "ListItem"

    pass


class Title(Text):
    """A text element for capturing titles."""

    category = "Title"

    pass


class Address(Text):
    """A text element for capturing addresses."""

    category = "Address"

    pass


class EmailAddress(Text):
    """A text element for capturing addresses"""

    category = "EmailAddress"
    pass


class Image(Text):
    """A text element for capturing image metadata."""

    category = "Image"

    pass


class PageBreak(Text):
    """An element for capturing page breaks."""

    category = "PageBreak"


class Table(Text):
    """An element for capturing tables."""

    category = "Table"

    pass


class TableChunk(Table):
    """An element for capturing chunks of tables."""

    category = "Table"

    pass


class Header(Text):
    """An element for capturing document headers."""

    category = "Header"

    pass


class Footer(Text):
    """An element for capturing document footers."""

    category = "Footer"

    pass


TYPE_TO_TEXT_ELEMENT_MAP: Dict[str, Any] = {
    "UncategorizedText": Text,
    "FigureCaption": FigureCaption,
    "Figure": FigureCaption,
    "Text": NarrativeText,
    "NarrativeText": NarrativeText,
    "ListItem": ListItem,
    "BulletedText": ListItem,
    "Title": Title,
    "Address": Address,
    "EmailAddress": EmailAddress,
    "Image": Image,
    "PageBreak": PageBreak,
    "Table": Table,
    "Header": Header,
    "Footer": Footer,
    "Caption": FigureCaption,
    "Footnote": Footer,
    "Formula": Formula,
    "List-item": ListItem,
    "Page-footer": Footer,
    "Page-header": Header,  # Title?
    "Picture": Image,
    # this mapping favors ensures yolox produces backward compatible categories
    "Section-header": Title,
    "Headline": Title,
    "Subheadline": Title,
    "Abstract": NarrativeText,
    "Threading": NarrativeText,
    "Form": NarrativeText,
    "Field-Name": Title,
    "Value": NarrativeText,
    "Link": NarrativeText,
}<|MERGE_RESOLUTION|>--- conflicted
+++ resolved
@@ -11,18 +11,9 @@
 import pathlib
 import re
 import uuid
-<<<<<<< HEAD
-from abc import ABC
-from copy import deepcopy
-from dataclasses import dataclass
-from functools import wraps
 from typing import Any, Callable, Dict, List, Optional, Tuple, Union, cast
-from typing_extensions import TypedDict
-=======
-from typing import Any, Callable, Dict, List, Optional, Tuple, Union, cast
 
 from typing_extensions import ParamSpec, Self, TypedDict
->>>>>>> 5d14a2ae
 
 from unstructured.documents.coordinates import (
     TYPE_TO_COORDINATE_SYSTEM_MAP,
