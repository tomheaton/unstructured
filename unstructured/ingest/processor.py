import logging
import multiprocessing as mp
from contextlib import suppress
from functools import partial
from typing import cast

from unstructured.ingest.doc_processor.generalized import (
    initialize,
    process_document,
    session_handle_var,
)
from unstructured.ingest.interfaces import (
    BaseConnector,
    ConnectorSessionHandleMixin,
    ProcessorConfigs,
)
from unstructured.ingest.logger import ingest_log_streaming_init, logger

with suppress(RuntimeError):
    mp.set_start_method("spawn")


class Processor:
    def __init__(
        self,
        doc_connector,
        doc_processor_fn,
        num_processes,
        reprocess,
        verbose,
        max_docs,
    ):
        # initialize the reader and writer
        self.doc_connector = doc_connector
        self.doc_processor_fn = doc_processor_fn
        self.num_processes = num_processes
        self.reprocess = reprocess
        self.verbose = verbose
        self.max_docs = max_docs

    def initialize(self):
        """Slower initialization things: check connections, load things into memory, etc."""
        ingest_log_streaming_init(logging.DEBUG if self.verbose else logging.INFO)
        self.doc_connector.initialize()
        initialize()

    def cleanup(self):
        self.doc_connector.cleanup()

    @classmethod
    def process_init(cls, verbose, create_session_handle_fn=None):
        ingest_log_streaming_init(verbose)
        # set the session handle for the doc processor if the connector supports it
        if create_session_handle_fn is not None:
            session_handle_var.set(create_session_handle_fn())

    def _filter_docs_with_outputs(self, docs):
        num_docs_all = len(docs)
        docs = [doc for doc in docs if not doc.has_output()]
        if self.max_docs is not None:
            if num_docs_all > self.max_docs:
                num_docs_all = self.max_docs
            docs = docs[: self.max_docs]
        num_docs_to_process = len(docs)
        if num_docs_to_process == 0:
            logger.info(
                "All docs have structured outputs, nothing to do. Use --reprocess to process all.",
            )
            return None
        elif num_docs_to_process != num_docs_all:
            logger.info(
                f"Skipping processing for {num_docs_all - num_docs_to_process} docs out of "
                f"{num_docs_all} since their structured outputs already exist, use --reprocess to "
                "reprocess those in addition to the unprocessed ones.",
            )
        return docs

    def run(self):
        self.initialize()

        # fetch the list of lazy downloading IngestDoc obj's
        docs = self.doc_connector.get_ingest_docs()

        # remove docs that have already been processed
        if not self.reprocess:
            docs = self._filter_docs_with_outputs(docs)
            if not docs:
                return

        # get a create_session_handle function if the connector supports it
        create_session_handle_fn = (
            partial(
                cast(ConnectorSessionHandleMixin, self.doc_connector).create_session_handle,
                cast(BaseConnector, self.doc_connector).config,
            )
            if isinstance(self.doc_connector, ConnectorSessionHandleMixin)
            else None
        )

        # Debugging tip: use the below line and comment out the mp.Pool loop
        # block to remain in single process
        # self.doc_processor_fn(docs[0])
<<<<<<< HEAD

        with mp.Pool(
            processes=self.num_processes,
            initializer=self.process_init,
            initargs=(
                logging.DEBUG if self.verbose else logging.INFO,
                create_session_handle_fn,
            ),
        ) as pool:
            pool.map(self.doc_processor_fn, docs)

        self.cleanup()
=======
        logger.info(f"Processing {len(docs)} docs")
        try:
            with mp.Pool(
                processes=self.num_processes,
                initializer=ingest_log_streaming_init,
                initargs=(logging.DEBUG if self.verbose else logging.INFO,),
            ) as pool:
                pool.map(self.doc_processor_fn, docs)
        finally:
            self.cleanup()
>>>>>>> 64a1930c


def process_documents(
    doc_connector: BaseConnector,
    processor_config: ProcessorConfigs,
    verbose=bool,
) -> None:
    process_document_with_partition_args = partial(
        process_document,
        strategy=processor_config.partition_strategy,
        ocr_languages=processor_config.partition_ocr_languages,
        encoding=processor_config.partition_encoding,
        pdf_infer_table_structure=processor_config.partition_pdf_infer_table_structure,
    )

    Processor(
        doc_connector=doc_connector,
        doc_processor_fn=process_document_with_partition_args,
        num_processes=processor_config.num_processes,
        reprocess=processor_config.reprocess,
        verbose=verbose,
        max_docs=processor_config.max_docs,
    ).run()<|MERGE_RESOLUTION|>--- conflicted
+++ resolved
@@ -100,31 +100,19 @@
         # Debugging tip: use the below line and comment out the mp.Pool loop
         # block to remain in single process
         # self.doc_processor_fn(docs[0])
-<<<<<<< HEAD
-
-        with mp.Pool(
-            processes=self.num_processes,
-            initializer=self.process_init,
-            initargs=(
-                logging.DEBUG if self.verbose else logging.INFO,
-                create_session_handle_fn,
-            ),
-        ) as pool:
-            pool.map(self.doc_processor_fn, docs)
-
-        self.cleanup()
-=======
         logger.info(f"Processing {len(docs)} docs")
         try:
             with mp.Pool(
                 processes=self.num_processes,
-                initializer=ingest_log_streaming_init,
-                initargs=(logging.DEBUG if self.verbose else logging.INFO,),
+                initializer=self.process_init,
+                initargs=(
+                logging.DEBUG if self.verbose else logging.INFO,
+                create_session_handle_fn,
+            ),
             ) as pool:
                 pool.map(self.doc_processor_fn, docs)
         finally:
             self.cleanup()
->>>>>>> 64a1930c
 
 
 def process_documents(
