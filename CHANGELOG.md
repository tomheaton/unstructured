## 0.10.25-dev2

### Enhancements

### Features

<<<<<<< HEAD
* **Add `utils` method `draw_bboxes_on_pdf_or_image` to plot returned element coordinates in each page image.** Using a PDF or image file and the returned element list from a detection model, this method superimposes the bounding boxes in page images with numeration and different colours per element type.
=======
* **Add AWS bedrock embedding connector** `unstructured.embed.bedrock` now provides a connector to use AWS bedrock's `titan-embed-text` model to generate embeddings for elements. This features requires valid AWS bedrock setup and an internet connectionto run.
>>>>>>> a0b44f72

### Fixes

* **Import PDFResourceManager more directly** We were importing `PDFResourceManager` from `pdfminer.converter` which was causing an error for some users. We changed to import from the actual location of `PDFResourceManager`, which is `pdfminer.pdfinterp`.

## 0.10.24

### Enhancements

* **Improve natural reading order** Some `OCR` elements with only spaces in the text have full-page width in the bounding box, which causes the `xycut` sorting to not work as expected. Now the logic to parse OCR results removes any elements with only spaces (more than one space).
* **Ingest compression utilities and fsspec connector support** Generic utility code added to handle files that get pulled from a source connector that are either tar or zip compressed and uncompress them locally. This is then processed using a local source connector. Currently this functionality has been incorporated into the fsspec connector and all those inheriting from it (currently: Azure Blob Storage, Google Cloud Storage, S3, Box, and Dropbox).
* **Ingest destination connectors support for writing raw list of elements** Along with the default write method used in the ingest pipeline to write the json content associated with the ingest docs, each destination connector can now also write a raw list of elements to the desired downstream location without having an ingest doc associated with it.

### Features

* **Adds element type percent match function** In order to evaluate the element type extracted, we add a function that calculates the matched percentage between two frequency dictionary.

### Fixes

* **Fix paddle model file not discoverable** Fixes issue where ocr_models/paddle_ocr.py file is not discoverable on PyPI by adding
an `__init__.py` file under the folder.
* **Chipper v2 Fixes** Includes fix for a memory leak and rare last-element bbox fix. (unstructured-inference==0.7.7)
* **Fix image resizing issue** Includes fix related to resizing images in the tables pipeline. (unstructured-inference==0.7.6)

## 0.10.23

### Enhancements

* **Add functionality to limit precision when serializing to json** Precision for `points` is limited to 1 decimal point if coordinates["system"] == "PixelSpace" (otherwise 2 decimal points?). Precision for `detection_class_prob` is limited to 5 decimal points.
* **Fix csv file detection logic when mime-type is text/plain** Previously the logic to detect csv file type was considering only first row's comma count comparing with the header_row comma count and both the rows being same line the result was always true, Now the logic is changed to consider the comma's count for all the lines except first line and compare with header_row comma count.
* **Improved inference speed for Chipper V2** API requests with 'hi_res_model_name=chipper' now have ~2-3x faster responses.

### Features

### Fixes

* **Cleans up temporary files after conversion** Previously a file conversion utility was leaving temporary files behind on the filesystem without removing them when no longer needed. This fix helps prevent an accumulation of temporary files taking up excessive disk space.
* **Fixes `under_non_alpha_ratio` dividing by zero** Although this function guarded against a specific cause of division by zero, there were edge cases slipping through like strings with only whitespace. This update more generally prevents the function from performing a division by zero.
* **Fix languages default** Previously the default language was being set to English when elements didn't have text or if langdetect could not detect the language. It now defaults to None so there is not misleading information about the language detected.
* **Fixes recursion limit error that was being raised when partitioning Excel documents of a certain size** Previously we used a recursive method to find subtables within an excel sheet. However this would run afoul of Python's recursion depth limit when there was a contiguous block of more than 1000 cells within a sheet. This function has been updated to use the NetworkX library which avoids Python recursion issues.

## 0.10.22

### Enhancements

* **bump `unstructured-inference` to `0.7.3`** The updated version of `unstructured-inference` supports a new version of the Chipper model, as well as a cleaner schema for its output classes. Support is included for new inference features such as hierarchy and ordering.
* **Expose skip_infer_table_types in ingest CLI.** For each connector a new `--skip-infer-table-types` parameter was added to map to the `skip_infer_table_types` partition argument. This gives more granular control to unstructured-ingest users, allowing them to specify the file types for which we should attempt table extraction.
* **Add flag to ingest CLI to raise error if any single doc fails in pipeline** Currently if a single doc fails in the pipeline, the whole thing halts due to the error. This flag defaults to log an error but continue with the docs it can.
* **Emit hyperlink metadata for DOCX file-type.** DOCX partitioner now adds `metadata.links`, `metadata.link_texts` and `metadata.link_urls` for elements that contain a hyperlink that points to an external resource. So-called "jump" links pointing to document internal locations (such as those found in a table-of-contents "jumping" to a chapter or section) are excluded.

### Features

* **Add `elements_to_text` as a staging helper function** In order to get a single clean text output from unstructured for metric calculations, automate the process of extracting text from elements using this function.
* **Adds permissions(RBAC) data ingestion functionality for the Sharepoint connector.** Problem: Role based access control is an important component in many data storage systems. Users may need to pass permissions (RBAC) data to downstream systems when ingesting data. Feature: Added permissions data ingestion functionality to the Sharepoint connector.

### Fixes

* **Fixes PDF list parsing creating duplicate list items** Previously a bug in PDF list item parsing caused removal of other elements and duplication of the list item
* **Fixes duplicated elements** Fixes issue where elements are duplicated when embeddings are generated. This will allow users to generate embeddings for their list of Elements without duplicating/breaking the orginal content.
* **Fixes failure when flagging for embeddings through unstructured-ingest** Currently adding the embedding parameter to any connector results in a failure on the copy stage. This is resolves the issue by adding the IngestDoc to the context map in the embedding node's `run` method. This allows users to specify that connectors fetch embeddings without failure.
* **Fix ingest pipeline reformat nodes not discoverable** Fixes issue where  reformat nodes raise ModuleNotFoundError on import. This was due to the directory was missing `__init__.py` in order to make it discoverable.
* **Fix default language in ingest CLI** Previously the default was being set to english which injected potentially incorrect information to downstream language detection libraries. By setting the default to None allows those libraries to better detect what language the text is in the doc being processed.

## 0.10.21

* **Adds Scarf analytics**.

## 0.10.20

### Enhancements

* **Add document level language detection functionality.** Adds the "auto" default for the languages param to all partitioners. The primary language present in the document is detected using the `langdetect` package. Additional param `detect_language_per_element` is also added for partitioners that return multiple elements. Defaults to `False`.
* **Refactor OCR code** The OCR code for entire page is moved from unstructured-inference to unstructured. On top of continuing support for OCR language parameter, we also support two OCR processing modes, "entire_page" or "individual_blocks".
* **Align to top left when shrinking bounding boxes for `xy-cut` sorting:** Update `shrink_bbox()` to keep top left rather than center.
* **Add visualization script to annotate elements** This script is often used to analyze/visualize elements with coordinates (e.g. partition_pdf()).
* **Adds data source properties to the Jira, Github and Gitlab connectors** These properties (date_created, date_modified, version, source_url, record_locator) are written to element metadata during ingest, mapping elements to information about the document source from which they derive. This functionality enables downstream applications to reveal source document applications, e.g. a link to a GDrive doc, Salesforce record, etc.
* **Improve title detection in pptx documents** The default title textboxes on a pptx slide are now categorized as titles.
* **Improve hierarchy detection in pptx documents** List items, and other slide text are properly nested under the slide title. This will enable better chunking of pptx documents.
* **Refactor of the ingest cli workflow** The refactored approach uses a dynamically set pipeline with a snapshot along each step to save progress and accommodate continuation from a snapshot if an error occurs. This also allows the pipeline to dynamically assign any number of steps to modify the partitioned content before it gets written to a destination.
* **Applies `max_characters=<n>` argument to all element types in `add_chunking_strategy` decorator** Previously this argument was only utilized in chunking Table elements and now applies to all partitioned elements if `add_chunking_strategy` decorator is utilized, further preparing the elements for downstream processing.
* **Add common retry strategy utilities for unstructured-ingest** Dynamic retry strategy with exponential backoff added to Notion source connector.
*
### Features

* **Adds `bag_of_words` and `percent_missing_text` functions** In order to count the word frequencies in two input texts and calculate the percentage of text missing relative to the source document.
* **Adds `edit_distance` calculation metrics** In order to benchmark the cleaned, extracted text with unstructured, `edit_distance` (`Levenshtein distance`) is included.
* **Adds detection_origin field to metadata** Problem: Currently isn't an easy way to find out how an element was created. With this change that information is added. Importance: With this information the developers and users are now able to know how an element was created to make decisions on how to use it. In order tu use this feature
setting UNSTRUCTURED_INCLUDE_DEBUG_METADATA=true is needed.
* **Adds a function that calculates frequency of the element type and its depth** To capture the accuracy of element type extraction, this function counts the occurrences of each unique element type with its depth for use in element metrics.

### Fixes

* **Fix zero division error in annotation bbox size** This fixes the bug where we find annotation bboxes realted to an element that need to divide the intersection size between annotation bbox and element bbox by the size of the annotation bbox
* **Fix prevent metadata module from importing dependencies from unnecessary modules** Problem: The `metadata` module had several top level imports that were only used in and applicable to code related to specific document types, while there were many general-purpose functions. As a result, general-purpose functions couldn't be used without unnecessary dependencies being installed. Fix: moved 3rd party dependency top level imports to inside the functions in which they are used and applied a decorator to check that the dependency is installed and emit a helpful error message if not.
* **Fixes category_depth None value for Title elements** Problem: `Title` elements from `chipper` get `category_depth`= None even when `Headline` and/or `Subheadline` elements are present in the same page. Fix: all `Title` elements with `category_depth` = None should be set to have a depth of 0 instead iff there are `Headline` and/or `Subheadline` element-types present. Importance: `Title` elements should be equivalent html `H1` when nested headings are present; otherwise, `category_depth` metadata can result ambiguous within elements in a page.
* **Tweak `xy-cut` ordering output to be more column friendly** This results in the order of elements more closely reflecting natural reading order which benefits downstream applications. While element ordering from `xy-cut` is usually mostly correct when ordering multi-column documents, sometimes elements from a RHS column will appear before elements in a LHS column. Fix: add swapped `xy-cut` ordering by sorting by X coordinate first and then Y coordinate.
* **Fixes badly initialized Formula** Problem: YoloX contain new types of elements, when loading a document that contain formulas a new element of that class
should be generated, however the Formula class inherits from Element instead of Text. After this change the element is correctly created with the correct class
allowing the document to be loaded. Fix: Change parent class for Formula to Text. Importance: Crucial to be able to load documents that contain formulas.
* **Fixes pdf uri error** An error was encountered when URI type of `GoToR` which refers to pdf resources outside of its own was detected since no condition catches such case. The code is fixing the issue by initialize URI before any condition check.

## 0.10.19

### Enhancements

* **Adds XLSX document level language detection** Enhancing on top of language detection functionality in previous release, we now support language detection within `.xlsx` file type at Element level.
* **bump `unstructured-inference` to `0.6.6`** The updated version of `unstructured-inference` makes table extraction in `hi_res` mode configurable to fine tune table extraction performance; it also improves element detection by adding a deduplication post processing step in the `hi_res` partitioning of pdfs and images.
* **Detect text in HTML Heading Tags as Titles** This will increase the accuracy of hierarchies in HTML documents and provide more accurate element categorization. If text is in an HTML heading tag and is not a list item, address, or narrative text, categorize it as a title.
* **Update python-based docs** Refactor docs to use the actual unstructured code rather than using the subprocess library to run the cli command itself.
* **Adds Table support for the `add_chunking_strategy` decorator to partition functions.** In addition to combining elements under Title elements, user's can now specify the `max_characters=<n>` argument to chunk Table elements into TableChunk elements with `text` and `text_as_html` of length <n> characters. This means partitioned Table results are ready for use in downstream applications without any post processing.
* **Expose endpoint url for s3 connectors** By allowing for the endpoint url to be explicitly overwritten, this allows for any non-AWS data providers supporting the s3 protocol to be supported (i.e. minio).
* **change default `hi_res` model for pdf/image partition to `yolox`** Now partitioning pdf/image using `hi_res` strategy utilizes `yolox_quantized` model isntead of `detectron2_onnx` model. This new default model has better recall for tables and produces more detailed categories for elements.
* **XLSX can now reads subtables within one sheet** Problem: Many .xlsx files are not created to be read as one full table per sheet. There are subtables, text and header along with more informations to extract from each sheet. Feature: This `partition_xlsx` now can reads subtable(s) within one .xlsx sheet, along with extracting other title and narrative texts. Importance: This enhance the power of .xlsx reading to not only one table per sheet, allowing user to capture more data tables from the file, if exists.
* **Update Documentation on Element Types and Metadata**: We have updated the documentation according to the latest element types and metadata. It includes the common and additional metadata provided by the Partitions and Connectors.

### Fixes

* **Fixes partition_pdf is_alnum reference bug** Problem: The `partition_pdf` when attempt to get bounding box from element experienced a reference before assignment error when the first object is not text extractable.  Fix: Switched to a flag when the condition is met. Importance: Crucial to be able to partition with pdf.
* **Fix various cases of HTML text missing after partition**
  Problem: Under certain circumstances, text immediately after some HTML tags will be misssing from partition result.
  Fix: Updated code to deal with these cases.
  Importance: This will ensure the correctness when partitioning HTML and Markdown documents.
* **Fixes chunking when `detection_class_prob` appears in Element metadata** Problem: when `detection_class_prob` appears in Element metadata, Elements will only be combined by chunk_by_title if they have the same `detection_class_prob` value (which is rare). This is unlikely a case we ever need to support and most often results in no chunking. Fix: `detection_class_prob` is included in the chunking list of metadata keys excluded for similarity comparison. Importance: This change allows `chunk_by_title` to operate as intended for documents which include `detection_class_prob` metadata in their Elements.

## 0.10.18

### Enhancements

* **Better detection of natural reading order in images and PDF's** The elements returned by partition better reflect natural reading order in some cases, particularly in complicated multi-column layouts, leading to better chunking and retrieval for downstream applications. Achieved by improving the `xy-cut` sorting to preprocess bboxes, shrinking all bounding boxes by 90% along x and y axes (still centered around the same center point), which allows projection lines to be drawn where not possible before if layout bboxes overlapped.
* **Improves `partition_xml` to be faster and more memory efficient when partitioning large XML files** The new behavior is to partition iteratively to prevent loading the entire XML tree into memory at once in most use cases.
* **Adds data source properties to SharePoint, Outlook, Onedrive, Reddit, Slack, DeltaTable connectors** These properties (date_created, date_modified, version, source_url, record_locator) are written to element metadata during ingest, mapping elements to information about the document source from which they derive. This functionality enables downstream applications to reveal source document applications, e.g. a link to a GDrive doc, Salesforce record, etc.
* **Add functionality to save embedded images in PDF's separately as images** This allows users to save embedded images in PDF's separately as images, given some directory path. The saved image path is written to the metadata for the Image element. Downstream applications may benefit by providing users with image links from relevant "hits."
* **Azure Cognite Search destination connector** New Azure Cognitive Search destination connector added to ingest CLI.  Users may now use `unstructured-ingest` to write partitioned data from over 20 data sources (so far) to an Azure Cognitive Search index.
* **Improves salesforce partitioning** Partitions Salesforce data as xlm instead of text for improved detail and flexibility. Partitions htmlbody instead of textbody for Salesforce emails. Importance: Allows all Salesforce fields to be ingested and gives Salesforce emails more detailed partitioning.
* **Add document level language detection functionality.** Introduces the "auto" default for the languages param, which then detects the languages present in the document using the `langdetect` package. Adds the document languages as ISO 639-3 codes to the element metadata. Implemented only for the partition_text function to start.
* **PPTX partitioner refactored in preparation for enhancement.** Behavior should be unchanged except that shapes enclosed in a group-shape are now included, as many levels deep as required (a group-shape can itself contain a group-shape).
* **Embeddings support for the SharePoint SourceConnector via unstructured-ingest CLI** The SharePoint connector can now optionally create embeddings from the elements it pulls out during partition and upload those embeddings to Azure Cognitive Search index.
* **Improves hierarchy from docx files by leveraging natural hierarchies built into docx documents**  Hierarchy can now be detected from an indentation level for list bullets/numbers and by style name (e.g. Heading 1, List Bullet 2, List Number).
* **Chunking support for the SharePoint SourceConnector via unstructured-ingest CLI** The SharePoint connector can now optionally chunk the elements pulled out during partition via the chunking unstructured brick. This can be used as a stage before creating embeddings.

### Features

* **Adds `links` metadata in `partition_pdf` for `fast` strategy.** Problem: PDF files contain rich information and hyperlink that Unstructured did not captured earlier. Feature: `partition_pdf` now can capture embedded links within the file along with its associated text and page number. Importance: Providing depth in extracted elements give user a better understanding and richer context of documents. This also enables user to map to other elements within the document if the hyperlink is refered internally.
* **Adds the embedding module to be able to embed Elements** Problem: Many NLP applications require the ability to represent parts of documents in a semantic way. Until now, Unstructured did not have text embedding ability within the core library. Feature: This embedding module is able to track embeddings related data with a class, embed a list of elements, and return an updated list of Elements with the *embeddings* property. The module is also able to embed query strings. Importance: Ability to embed documents or parts of documents will enable users to make use of these semantic representations in different NLP applications, such as search, retrieval, and retrieval augmented generation.

### Fixes

* **Fixes a metadata source serialization bug** Problem: In unstructured elements, when loading an elements json file from the disk, the data_source attribute is assumed to be an instance of DataSourceMetadata and the code acts based on that. However the loader did not satisfy the assumption, and loaded it as a dict instead, causing an error. Fix: Added necessary code block to initialize a DataSourceMetadata object, also refactored DataSourceMetadata.from_dict() method to remove redundant code. Importance: Crucial to be able to load elements (which have data_source fields) from json files.
* **Fixes issue where unstructured-inference was not getting updated** Problem: unstructured-inference was not getting upgraded to the version to match unstructured release when doing a pip install.  Solution: using `pip install unstructured[all-docs]` it will now upgrade both unstructured and unstructured-inference. Importance: This will ensure that the inference library is always in sync with the unstructured library, otherwise users will be using outdated libraries which will likely lead to unintended behavior.
* **Fixes SharePoint connector failures if any document has an unsupported filetype** Problem: Currently the entire connector ingest run fails if a single IngestDoc has an unsupported filetype. This is because a ValueError is raised in the IngestDoc's `__post_init__`. Fix: Adds a try/catch when the IngestConnector runs get_ingest_docs such that the error is logged but all processable documents->IngestDocs are still instantiated and returned. Importance: Allows users to ingest SharePoint content even when some files with unsupported filetypes exist there.
* **Fixes Sharepoint connector server_path issue** Problem: Server path for the Sharepoint Ingest Doc was incorrectly formatted, causing issues while fetching pages from the remote source. Fix: changes formatting of remote file path before instantiating SharepointIngestDocs and appends a '/' while fetching pages from the remote source. Importance: Allows users to fetch pages from Sharepoint Sites.
* **Fixes Sphinx errors.** Fixes errors when running Sphinx `make html` and installs library to suppress warnings.
* **Fixes a metadata backwards compatibility error** Problem: When calling `partition_via_api`, the hosted api may return an element schema that's newer than the current `unstructured`. In this case, metadata fields were added which did not exist in the local `ElementMetadata` dataclass, and `__init__()` threw an error. Fix: remove nonexistent fields before instantiating in `ElementMetadata.from_json()`. Importance: Crucial to avoid breaking changes when adding fields.
* **Fixes issue with Discord connector when a channel returns `None`** Problem: Getting the `jump_url` from a nonexistent Discord `channel` fails. Fix: property `jump_url` is now retrieved within the same context as the messages from the channel. Importance: Avoids cascading issues when the connector fails to fetch information about a Discord channel.
* **Fixes occasionally SIGABTR when writing table with `deltalake` on Linux** Problem: occasionally on Linux ingest can throw a `SIGABTR` when writing `deltalake` table even though the table was written correctly. Fix: put the writing function into a `Process` to ensure its execution to the fullest extent before returning to the main process. Importance: Improves stability of connectors using `deltalake`


* **Fix badly initialized Formula** Problem: YoloX contain new types of elements, when loading a document that contain formulas a new element of that class
should be generated, however the Formula class inherits from Element instead of Text. After this change the element is correctly created with the correct class
allowing the document to be loaded. Fix: Change parent class for Formula to Text. Importance: Crucial to be able to load documents that contain formulas.

## 0.10.16

### Enhancements

* **Adds data source properties to Airtable, Confluence, Discord, Elasticsearch, Google Drive, and Wikipedia connectors** These properties (date_created, date_modified, version, source_url, record_locator) are written to element metadata during ingest, mapping elements to information about the document source from which they derive. This functionality enables downstream applications to reveal source document applications, e.g. a link to a GDrive doc, Salesforce record, etc.
* **DOCX partitioner refactored in preparation for enhancement.** Behavior should be unchanged except in multi-section documents containing different headers/footers for different sections. These will now emit all distinct headers and footers encountered instead of just those for the last section.
* **Add a function to map between Tesseract and standard language codes.** This allows users to input language information to the `languages` param in any Tesseract-supported langcode or any ISO 639 standard language code.
* **Add document level language detection functionality.** Introduces the "auto" default for the languages param, which then detects the languages present in the document using the `langdetect` package. Implemented only for the partition_text function to start.

### Features

### Fixes

* ***Fixes an issue that caused a partition error for some PDF's.** Fixes GH Issue 1460 by bypassing a coordinate check if an element has invalid coordinates.

## 0.10.15


### Enhancements

* **Support for better element categories from the next-generation image-to-text model ("chipper").** Previously, not all of the classifications from Chipper were being mapped to proper `unstructured` element categories so the consumer of the library would see many `UncategorizedText` elements. This fixes the issue, improving the granularity of the element categories outputs for better downstream processing and chunking. The mapping update is:
  * "Threading": `NarrativeText`
  * "Form": `NarrativeText`
  * "Field-Name": `Title`
  * "Value": `NarrativeText`
  * "Link": `NarrativeText`
  * "Headline": `Title` (with `category_depth=1`)
  * "Subheadline": `Title` (with `category_depth=2`)
  * "Abstract": `NarrativeText`
* **Better ListItem grouping for PDF's (fast strategy).** The `partition_pdf` with `fast` strategy previously broke down some numbered list item lines as separate elements. This enhancement leverages the x,y coordinates and bbox sizes to help decide whether the following chunk of text is a continuation of the immediate previous detected ListItem element or not, and not detect it as its own non-ListItem element.
* **Fall back to text-based classification for uncategorized Layout elements for Images and PDF's**. Improves element classification by running existing text-based rules on previously `UncategorizedText` elements.
* **Adds table partitioning for Partitioning for many doc types including: .html, .epub., .md, .rst, .odt, and .msg.** At the core of this change is the .html partition functionality, which is leveraged by the other effected doc types. This impacts many scenarios where `Table` Elements are now propery extracted.
* **Create and add `add_chunking_strategy` decorator to partition functions.** Previously, users were responsible for their own chunking after partitioning elements, often required for downstream applications. Now, individual elements may be combined into right-sized chunks where min and max character size may be specified if `chunking_strategy=by_title`. Relevant elements are grouped together for better downstream results. This enables users immediately use partitioned results effectively in downstream applications (e.g. RAG architecture apps) without any additional post-processing.
* **Adds `languages` as an input parameter and marks `ocr_languages` kwarg for deprecation in pdf, image, and auto partitioning functions.** Previously, language information was only being used for Tesseract OCR for image-based documents and was in a Tesseract specific string format, but by refactoring into a list of standard language codes independent of Tesseract, the `unstructured` library will better support `languages` for other non-image pipelines and/or support for other OCR engines.
* **Removes `UNSTRUCTURED_LANGUAGE` env var usage and replaces `language` with `languages` as an input parameter to unstructured-partition-text_type functions.** The previous parameter/input setup was not user-friendly or scalable to the variety of elements being processed. By refactoring the inputted language information into a list of standard language codes, we can support future applications of the element language such as detection, metadata, and multi-language elements. Now, to skip English specific checks, set the `languages` parameter to any non-English language(s).
* **Adds `xlsx` and `xls` filetype extensions to the `skip_infer_table_types` default list in `partition`.** By adding these file types to the input parameter these files should not go through table extraction. Users can still specify if they would like to extract tables from these filetypes, but will have to set the `skip_infer_table_types` to exclude the desired filetype extension. This avoids mis-representing complex spreadsheets where there may be multiple sub-tables and other content.
* **Better debug output related to sentence counting internals**. Clarify message when sentence is not counted toward sentence count because there aren't enough words, relevant for developers focused on `unstructured`s NLP internals.
* **Faster ocr_only speed for partitioning PDF and images.** Use `unstructured_pytesseract.run_and_get_multiple_output` function to reduce the number of calls to `tesseract` by half when partitioning pdf or image with `tesseract`
* **Adds data source properties to fsspec connectors** These properties (date_created, date_modified, version, source_url, record_locator) are written to element metadata during ingest, mapping elements to information about the document source from which they derive. This functionality enables downstream applications to reveal source document applications, e.g. a link to a GDrive doc, Salesforce record, etc.
* **Add delta table destination connector** New delta table destination connector added to ingest CLI.  Users may now use `unstructured-ingest` to write partitioned data from over 20 data sources (so far) to a Delta Table.
* **Rename to Source and Destination Connectors in the Documentation.** Maintain naming consistency between Connectors codebase and documentation with the first addition to a destination connector.
* **Non-HTML text files now return unstructured-elements as opposed to HTML-elements.** Previously the text based files that went through `partition_html` would return HTML-elements but now we preserve the format from the input using `source_format` argument in the partition call.
* **Adds `PaddleOCR` as an optional alternative to `Tesseract`** for OCR in processing of PDF or Image files, it is installable via the `makefile` command `install-paddleocr`. For experimental purposes only.
* **Bump unstructured-inference** to 0.5.28. This version bump markedly improves the output of table data, rendered as `metadata.text_as_html` in an element. These changes include:
  * add env variable `ENTIRE_PAGE_OCR` to specify using paddle or tesseract on entire page OCR
  * table structure detection now pads the input image by 25 pixels in all 4 directions to improve its recall (0.5.27)
  * support paddle with both cpu and gpu and assume it is pre-installed (0.5.26)
  * fix a bug where `cells_to_html` doesn't handle cells spanning multiple rows properly (0.5.25)
  * remove `cv2` preprocessing step before OCR step in table transformer (0.5.24)

### Features

* **Adds element metadata via `category_depth` with default value None**.
  * This additional metadata is useful for vectordb/LLM, chunking strategies, and retrieval applications.
* **Adds a naive hierarchy for elements via a `parent_id` on the element's metadata**
  * Users will now have more metadata for implementing vectordb/LLM chunking strategies. For example, text elements could be queried by their preceding title element.
  * Title elements created from HTML headings will properly nest

### Fixes

* **`add_pytesseract_bboxes_to_elements` no longer returns `nan` values**. The function logic is now broken into new methods
  `_get_element_box` and `convert_multiple_coordinates_to_new_system`
* **Selecting a different model wasn't being respected when calling `partition_image`.** Problem: `partition_pdf` allows for passing a `model_name` parameter. Given the similarity between the image and PDF pipelines, the expected behavior is that `partition_image` should support the same parameter, but `partition_image` was unintentionally not passing along its `kwargs`. This was corrected by adding the kwargs to the downstream call.
* **Fixes a chunking issue via dropping the field "coordinates".** Problem: chunk_by_title function was chunking each element to its own individual chunk while it needed to group elements into a fewer number of chunks. We've discovered that this happens due to a metadata matching logic in chunk_by_title function, and discovered that elements with different metadata can't be put into the same chunk. At the same time, any element with "coordinates" essentially had different metadata than other elements, due each element locating in different places and having different coordinates. Fix: That is why we have included the key "coordinates" inside a list of excluded metadata keys, while doing this "metadata_matches" comparision. Importance: This change is crucial to be able to chunk by title for documents which include "coordinates" metadata in their elements.

## 0.10.14

### Enhancements

* Update all connectors to use new downstream architecture
  * New click type added to parse comma-delimited string inputs
  * Some CLI options renamed

### Features

### Fixes

## 0.10.13

### Enhancements

* Updated documentation: Added back support doc types for partitioning, more Python codes in the API page,  RAG definition, and use case.
* Updated Hi-Res Metadata: PDFs and Images using Hi-Res strategy now have layout model class probabilities added ot metadata.
* Updated the `_detect_filetype_from_octet_stream()` function to use libmagic to infer the content type of file when it is not a zip file.
* Tesseract minor version bump to 5.3.2

### Features

* Add Jira Connector to be able to pull issues from a Jira organization
* Add `clean_ligatures` function to expand ligatures in text


### Fixes

* `partition_html` breaks on `<br>` elements.
* Ingest error handling to properly raise errors when wrapped
* GH issue 1361: fixes a sortig error that prevented some PDF's from being parsed
* Bump unstructured-inference
  * Brings back embedded images in PDF's (0.5.23)

## 0.10.12

### Enhancements

* Removed PIL pin as issue has been resolved upstream
* Bump unstructured-inference
  * Support for yolox_quantized layout detection model (0.5.20)
* YoloX element types added


### Features

* Add Salesforce Connector to be able to pull Account, Case, Campaign, EmailMessage, Lead

### Fixes


* Bump unstructured-inference
  * Avoid divide-by-zero errors swith `safe_division` (0.5.21)

## 0.10.11

### Enhancements

* Bump unstructured-inference
  * Combine entire-page OCR output with layout-detected elements, to ensure full coverage of the page (0.5.19)

### Features

* Add in ingest cli s3 writer

### Fixes

* Fix a bug where `xy-cut` sorting attemps to sort elements without valid coordinates; now xy cut sorting only works when **all** elements have valid coordinates

## 0.10.10

### Enhancements

* Adds `text` as an input parameter to `partition_xml`.
* `partition_xml` no longer runs through `partition_text`, avoiding incorrect splitting
  on carriage returns in the XML. Since `partition_xml` no longer calls `partition_text`,
  `min_partition` and `max_partition` are no longer supported in `partition_xml`.
* Bump `unstructured-inference==0.5.18`, change non-default detectron2 classification threshold
* Upgrade base image from rockylinux 8 to rockylinux 9
* Serialize IngestDocs to JSON when passing to subprocesses

### Features

### Fixes

- Fix a bug where mismatched `elements` and `bboxes` are passed into `add_pytesseract_bbox_to_elements`

## 0.10.9

### Enhancements

* Fix `test_json` to handle only non-extra dependencies file types (plain-text)

### Features

* Adds `chunk_by_title` to break a document into sections based on the presence of `Title`
  elements.
* add new extraction function `extract_image_urls_from_html` to extract all img related URL from html text.

### Fixes

* Make cv2 dependency optional
* Edit `add_pytesseract_bbox_to_elements`'s (`ocr_only` strategy) `metadata.coordinates.points` return type to `Tuple` for consistency.
* Re-enable test-ingest-confluence-diff for ingest tests
* Fix syntax for ingest test check number of files
* Fix csv and tsv partitioners loosing the first line of the files when creating elements

## 0.10.8

### Enhancements

* Release docker image that installs Python 3.10 rather than 3.8

### Features

### Fixes

## 0.10.7

### Enhancements

### Features

### Fixes

* Remove overly aggressive ListItem chunking for images and PDF's which typically resulted in inchorent elements.

## 0.10.6

### Enhancements

* Enable `partition_email` and `partition_msg` to detect if an email is PGP encryped. If
  and email is PGP encryped, the functions will return an empy list of elements and
  emit a warning about the encrypted content.
* Add threaded Slack conversations into Slack connector output
* Add functionality to sort elements using `xy-cut` sorting approach in `partition_pdf` for `hi_res` and `fast` strategies
* Bump unstructured-inference
  * Set OMP_THREAD_LIMIT to 1 if not set for better tesseract perf (0.5.17)

### Features

* Extract coordinates from PDFs and images when using OCR only strategy and add to metadata

### Fixes

* Update `partition_html` to respect the order of `<pre>` tags.
* Fix bug in `partition_pdf_or_image` where two partitions were called if `strategy == "ocr_only"`.
* Bump unstructured-inference
  * Fix issue where temporary files were being left behind (0.5.16)
* Adds deprecation warning for the `file_filename` kwarg to `partition`, `partition_via_api`,
  and `partition_multiple_via_api`.
* Fix documentation build workflow by pinning dependencies

## 0.10.5

### Enhancements

* Create new CI Pipelines
  - Checking text, xml, email, and html doc tests against the library installed without extras
  - Checking each library extra against their respective tests
* `partition` raises an error and tells the user to install the appropriate extra if a filetype
  is detected that is missing dependencies.
* Add custom errors to ingest
* Bump `unstructured-ingest==0.5.15`
  - Handle an uncaught TesseractError (0.5.15)
  - Add TIFF test file and TIFF filetype to `test_from_image_file` in `test_layout` (0.5.14)
* Use `entire_page` ocr mode for pdfs and images
* Add notes on extra installs to docs
* Adds ability to reuse connections per process in unstructured-ingest

### Features
* Add delta table connector

### Fixes

## 0.10.4
* Pass ocr_mode in partition_pdf and set the default back to individual pages for now
* Add diagrams and descriptions for ingest design in the ingest README

### Features
* Supports multipage TIFF image partitioning

### Fixes

## 0.10.2

### Enhancements
* Bump unstructured-inference==0.5.13:
  - Fix extracted image elements being included in layout merge, addresses the issue
    where an entire-page image in a PDF was not passed to the layout model when using hi_res.

### Features

### Fixes

## 0.10.1

### Enhancements
* Bump unstructured-inference==0.5.12:
  - fix to avoid trace for certain PDF's (0.5.12)
  - better defaults for DPI for hi_res and  Chipper (0.5.11)
  - implement full-page OCR (0.5.10)

### Features

### Fixes

* Fix dead links in repository README (Quick Start > Install for local development, and Learn more > Batch Processing)
* Update document dependencies to include tesseract-lang for additional language support (required for tests to pass)

## 0.10.0

### Enhancements

* Add `include_header` kwarg to `partition_xlsx` and change default behavior to `True`
* Update the `links` and `emphasized_texts` metadata fields

### Features

### Fixes

## 0.9.3

### Enhancements

* Pinned dependency cleanup.
* Update `partition_csv` to always use `soupparser_fromstring` to parse `html text`
* Update `partition_tsv` to always use `soupparser_fromstring` to parse `html text`
* Add `metadata.section` to capture epub table of contents data
* Add `unique_element_ids` kwarg to partition functions. If `True`, will use a UUID
  for element IDs instead of a SHA-256 hash.
* Update `partition_xlsx` to always use `soupparser_fromstring` to parse `html text`
* Add functionality to switch `html` text parser based on whether the `html` text contains emoji
* Add functionality to check if a string contains any emoji characters
* Add CI tests around Notion

### Features

* Add Airtable Connector to be able to pull views/tables/bases from an Airtable organization

### Fixes

* fix pdf partition of list items being detected as titles in OCR only mode
* make notion module discoverable
* fix emails with `Content-Distribution: inline` and `Content-Distribution: attachment` with no filename
* Fix email attachment filenames which had `=` in the filename itself

## 0.9.2


### Enhancements

* Update table extraction section in API documentation to sync with change in Prod API
* Update Notion connector to extract to html
* Added UUID option for `element_id`
* Bump unstructured-inference==0.5.9:
  - better caching of models
  - another version of detectron2 available, though the default layout model is unchanged
* Added UUID option for element_id
* Added UUID option for element_id
* CI improvements to run ingest tests in parallel

### Features

* Adds Sharepoint connector.

### Fixes

* Bump unstructured-inference==0.5.9:
  - ignores Tesseract errors where no text is extracted for tiles that indeed, have no text

## 0.9.1

### Enhancements

* Adds --partition-pdf-infer-table-structure to unstructured-ingest.
* Enable `partition_html` to skip headers and footers with the `skip_headers_and_footers` flag.
* Update `partition_doc` and `partition_docx` to track emphasized texts in the output
* Adds post processing function `filter_element_types`
* Set the default strategy for partitioning images to `hi_res`
* Add page break parameter section in API documentation to sync with change in Prod API
* Update `partition_html` to track emphasized texts in the output
* Update `XMLDocument._read_xml` to create `<p>` tag element for the text enclosed in the `<pre>` tag
* Add parameter `include_tail_text` to `_construct_text` to enable (skip) tail text inclusion
* Add Notion connector

### Features

### Fixes

* Remove unused `_partition_via_api` function
* Fixed emoji bug in `partition_xlsx`.
* Pass `file_filename` metadata when partitioning file object
* Skip ingest test on missing Slack token
* Add Dropbox variables to CI environments
* Remove default encoding for ingest
* Adds new element type `EmailAddress` for recognising email address in the  text
* Simplifies `min_partition` logic; makes partitions falling below the `min_partition`
  less likely.
* Fix bug where ingest test check for number of files fails in smoke test
* Fix unstructured-ingest entrypoint failure

## 0.9.0

### Enhancements

* Dependencies are now split by document type, creating a slimmer base installation.

## 0.8.8

### Enhancements

### Features

### Fixes

* Rename "date" field to "last_modified"
* Adds Box connector

### Fixes

## 0.8.7

### Enhancements

* Put back useful function `split_by_paragraph`

### Features

### Fixes

* Fix argument order in NLTK download step

## 0.8.6

### Enhancements

### Features

### Fixes

* Remove debug print lines and non-functional code

## 0.8.5

### Enhancements

* Add parameter `skip_infer_table_types` to enable (skip) table extraction for other doc types
* Adds optional Unstructured API unit tests in CI
* Tracks last modified date for all document types.
* Add auto_paragraph_grouper to detect new-line and blank-line new paragraph for .txt files.
* refactor the ingest cli to better support expanding supported connectors

## 0.8.3

### Enhancements

### Features

### Fixes

* NLTK now only gets downloaded if necessary.
* Handling for empty tables in Word Documents and PowerPoints.

## 0.8.4

### Enhancements

* Additional tests and refactor of JSON detection.
* Update functionality to retrieve image metadata from a page for `document_to_element_list`
* Links are now tracked in `partition_html` output.
* Set the file's current position to the beginning after reading the file in `convert_to_bytes`
* Add `min_partition` kwarg to that combines elements below a specified threshold and modifies splitting of strings longer than max partition so words are not split.
* set the file's current position to the beginning after reading the file in `convert_to_bytes`
* Add slide notes to pptx
* Add `--encoding` directive to ingest
* Improve json detection by `detect_filetype`

### Features

* Adds Outlook connector
* Add support for dpi parameter in inference library
* Adds Onedrive connector.
* Add Confluence connector for ingest cli to pull the body text from all documents from all spaces in a confluence domain.

### Fixes

* Fixes issue with email partitioning where From field was being assigned the To field value.
* Use the `image_metadata` property of the `PageLayout` instance to get the page image info in the `document_to_element_list`
* Add functionality to write images to computer storage temporarily instead of keeping them in memory for `ocr_only` strategy
* Add functionality to convert a PDF in small chunks of pages at a time for `ocr_only` strategy
* Adds `.txt`, `.text`, and `.tab` to list of extensions to check if file
  has a `text/plain` MIME type.
* Enables filters to be passed to `partition_doc` so it doesn't error with LibreOffice7.
* Removed old error message that's superseded by `requires_dependencies`.
* Removes using `hi_res` as the default strategy value for `partition_via_api` and `partition_multiple_via_api`

## 0.8.1

### Enhancements

* Add support for Python 3.11

### Features

### Fixes

* Fixed `auto` strategy detected scanned document as having extractable text and using `fast` strategy, resulting in no output.
* Fix list detection in MS Word documents.
* Don't instantiate an element with a coordinate system when there isn't a way to get its location data.

## 0.8.0

### Enhancements

* Allow model used for hi res pdf partition strategy to be chosen when called.
* Updated inference package

### Features

* Add `metadata_filename` parameter across all partition functions

### Fixes

* Update to ensure `convert_to_datafame` grabs all of the metadata fields.
* Adjust encoding recognition threshold value in `detect_file_encoding`
* Fix KeyError when `isd_to_elements` doesn't find a type
* Fix `_output_filename` for local connector, allowing single files to be written correctly to the disk

* Fix for cases where an invalid encoding is extracted from an email header.

### BREAKING CHANGES

* Information about an element's location is no longer returned as top-level attributes of an element. Instead, it is returned in the `coordinates` attribute of the element's metadata.

## 0.7.12

### Enhancements

* Adds `include_metadata` kwarg to `partition_doc`, `partition_docx`, `partition_email`, `partition_epub`, `partition_json`, `partition_msg`, `partition_odt`, `partition_org`, `partition_pdf`, `partition_ppt`, `partition_pptx`, `partition_rst`, and `partition_rtf`
### Features

* Add Elasticsearch connector for ingest cli to pull specific fields from all documents in an index.
* Adds Dropbox connector

### Fixes

* Fix tests that call unstructured-api by passing through an api-key
* Fixed page breaks being given (incorrect) page numbers
* Fix skipping download on ingest when a source document exists locally

## 0.7.11

### Enhancements

* More deterministic element ordering when using `hi_res` PDF parsing strategy (from unstructured-inference bump to 0.5.4)
* Make large model available (from unstructured-inference bump to 0.5.3)
* Combine inferred elements with extracted elements (from unstructured-inference bump to 0.5.2)
* `partition_email` and `partition_msg` will now process attachments if `process_attachments=True`
  and a attachment partitioning functions is passed through with `attachment_partitioner=partition`.

### Features

### Fixes

* Fix tests that call unstructured-api by passing through an api-key
* Fixed page breaks being given (incorrect) page numbers
* Fix skipping download on ingest when a source document exists locally

## 0.7.10

### Enhancements

* Adds a `max_partition` parameter to `partition_text`, `partition_pdf`, `partition_email`,
  `partition_msg` and `partition_xml` that sets a limit for the size of an individual
  document elements. Defaults to `1500` for everything except `partition_xml`, which has
  a default value of `None`.
* DRY connector refactor

### Features

* `hi_res` model for pdfs and images is selectable via environment variable.

### Fixes

* CSV check now ignores escaped commas.
* Fix for filetype exploration util when file content does not have a comma.
* Adds negative lookahead to bullet pattern to avoid detecting plain text line
  breaks like `-------` as list items.
* Fix pre tag parsing for `partition_html`
* Fix lookup error for annotated Arabic and Hebrew encodings

## 0.7.9

### Enhancements

* Improvements to string check for leafs in `partition_xml`.
* Adds --partition-ocr-languages to unstructured-ingest.

### Features

* Adds `partition_org` for processed Org Mode documents.

### Fixes

## 0.7.8

### Enhancements

### Features

* Adds Google Cloud Service connector

### Fixes

* Updates the `parse_email` for `partition_eml` so that `unstructured-api` passes the smoke tests
* `partition_email` now works if there is no message content
* Updates the `"fast"` strategy for `partition_pdf` so that it's able to recursively
* Adds recursive functionality to all fsspec connectors
* Adds generic --recursive ingest flag

## 0.7.7

### Enhancements

* Adds functionality to replace the `MIME` encodings for `eml` files with one of the common encodings if a `unicode` error occurs
* Adds missed file-like object handling in `detect_file_encoding`
* Adds functionality to extract charset info from `eml` files

### Features

* Added coordinate system class to track coordinate types and convert to different coordinate

### Fixes

* Adds an `html_assemble_articles` kwarg to `partition_html` to enable users to capture
  control whether content outside of `<article>` tags is captured when
  `<article>` tags are present.
* Check for the `xml` attribute on `element` before looking for pagebreaks in `partition_docx`.

## 0.7.6

### Enhancements

* Convert fast startegy to ocr_only for images
* Adds support for page numbers in `.docx` and `.doc` when user or renderer
  created page breaks are present.
* Adds retry logic for the unstructured-ingest Biomed connector

### Features

* Provides users with the ability to extract additional metadata via regex.
* Updates `partition_docx` to include headers and footers in the output.
* Create `partition_tsv` and associated tests. Make additional changes to `detect_filetype`.

### Fixes

* Remove fake api key in test `partition_via_api` since we now require valid/empty api keys
* Page number defaults to `None` instead of `1` when page number is not present in the metadata.
  A page number of `None` indicates that page numbers are not being tracked for the document
  or that page numbers do not apply to the element in question..
* Fixes an issue with some pptx files. Assume pptx shapes are found in top left position of slide
  in case the shape.top and shape.left attributes are `None`.

## 0.7.5

### Enhancements

* Adds functionality to sort elements in `partition_pdf` for `fast` strategy
* Adds ingest tests with `--fast` strategy on PDF documents
* Adds --api-key to unstructured-ingest

### Features

* Adds `partition_rst` for processed ReStructured Text documents.

### Fixes

* Adds handling for emails that do not have a datetime to extract.
* Adds pdf2image package as core requirement of unstructured (with no extras)

## 0.7.4

### Enhancements

* Allows passing kwargs to request data field for `partition_via_api` and `partition_multiple_via_api`
* Enable MIME type detection if libmagic is not available
* Adds handling for empty files in `detect_filetype` and `partition`.

### Features

### Fixes

* Reslove `grpcio` import issue on `weaviate.schema.validate_schema` for python 3.9 and 3.10
* Remove building `detectron2` from source in Dockerfile

## 0.7.3

### Enhancements

* Update IngestDoc abstractions and add data source metadata in ElementMetadata

### Features

### Fixes

* Pass `strategy` parameter down from `partition` for `partition_image`
* Filetype detection if a CSV has a `text/plain` MIME type
* `convert_office_doc` no longers prints file conversion info messages to stdout.
* `partition_via_api` reflects the actual filetype for the file processed in the API.

## 0.7.2

### Enhancements

* Adds an optional encoding kwarg to `elements_to_json` and `elements_from_json`
* Bump version of base image to use new stable version of tesseract

### Features

### Fixes

* Update the `read_txt_file` utility function to keep using `spooled_to_bytes_io_if_needed` for xml
* Add functionality to the `read_txt_file` utility function to handle file-like object from URL
* Remove the unused parameter `encoding` from `partition_pdf`
* Change auto.py to have a `None` default for encoding
* Add functionality to try other common encodings for html and xml files if an error related to the encoding is raised and the user has not specified an encoding.
* Adds benchmark test with test docs in example-docs
* Re-enable test_upload_label_studio_data_with_sdk
* File detection now detects code files as plain text
* Adds `tabulate` explicitly to dependencies
* Fixes an issue in `metadata.page_number` of pptx files
* Adds showing help if no parameters passed

## 0.7.1

### Enhancements

### Features

* Add `stage_for_weaviate` to stage `unstructured` outputs for upload to Weaviate, along with
  a helper function for defining a class to use in Weaviate schemas.
* Builds from Unstructured base image, built off of Rocky Linux 8.7, this resolves almost all CVE's in the image.

### Fixes

## 0.7.0

### Enhancements

* Installing `detectron2` from source is no longer required when using the `local-inference` extra.
* Updates `.pptx` parsing to include text in tables.

### Features

### Fixes

* Fixes an issue in `_add_element_metadata` that caused all elements to have `page_number=1`
  in the element metadata.
* Adds `.log` as a file extension for TXT files.
* Adds functionality to try other common encodings for email (`.eml`) files if an error related to the encoding is raised and the user has not specified an encoding.
* Allow passed encoding to be used in the `replace_mime_encodings`
* Fixes page metadata for `partition_html` when `include_metadata=False`
* A `ValueError` now raises if `file_filename` is not specified when you use `partition_via_api`
  with a file-like object.

## 0.6.11

### Enhancements

* Supports epub tests since pandoc is updated in base image

### Features


### Fixes


## 0.6.10

### Enhancements

* XLS support from auto partition

### Features

### Fixes

## 0.6.9

### Enhancements

* fast strategy for pdf now keeps element bounding box data
* setup.py refactor

### Features

### Fixes

* Adds functionality to try other common encodings if an error related to the encoding is raised and the user has not specified an encoding.
* Adds additional MIME types for CSV

## 0.6.8

### Enhancements

### Features

* Add `partition_csv` for CSV files.

### Fixes

## 0.6.7

### Enhancements

* Deprecate `--s3-url` in favor of `--remote-url` in CLI
* Refactor out non-connector-specific config variables
* Add `file_directory` to metadata
* Add `page_name` to metadata. Currently used for the sheet name in XLSX documents.
* Added a `--partition-strategy` parameter to unstructured-ingest so that users can specify
  partition strategy in CLI. For example, `--partition-strategy fast`.
* Added metadata for filetype.
* Add Discord connector to pull messages from a list of channels
* Refactor `unstructured/file-utils/filetype.py` to better utilise hashmap to return mime type.
* Add local declaration of DOCX_MIME_TYPES and XLSX_MIME_TYPES for `test_filetype.py`.

### Features

* Add `partition_xml` for XML files.
* Add `partition_xlsx` for Microsoft Excel documents.

### Fixes

* Supports `hml` filetype for partition as a variation of html filetype.
* Makes `pytesseract` a function level import in `partition_pdf` so you can use the `"fast"`
  or `"hi_res"` strategies if `pytesseract` is not installed. Also adds the
  `required_dependencies` decorator for the `"hi_res"` and `"ocr_only"` strategies.
* Fix to ensure `filename` is tracked in metadata for `docx` tables.

## 0.6.6

### Enhancements

* Adds an `"auto"` strategy that chooses the partitioning strategy based on document
  characteristics and function kwargs. This is the new default strategy for `partition_pdf`
  and `partition_image`. Users can maintain existing behavior by explicitly setting
  `strategy="hi_res"`.
* Added an additional trace logger for NLP debugging.
* Add `get_date` method to `ElementMetadata` for converting the datestring to a `datetime` object.
* Cleanup the `filename` attribute on `ElementMetadata` to remove the full filepath.

### Features

* Added table reading as html with URL parsing to `partition_docx` in docx
* Added metadata field for text_as_html for docx files

### Fixes

* `fileutils/file_type` check json and eml decode ignore error
* `partition_email` was updated to more flexibly handle deviations from the RFC-2822 standard.
  The time in the metadata returns `None` if the time does not match RFC-2822 at all.
* Include all metadata fields when converting to dataframe or CSV

## 0.6.5

### Enhancements

* Added support for SpooledTemporaryFile file argument.

### Features

### Fixes


## 0.6.4

### Enhancements

* Added an "ocr_only" strategy for `partition_pdf`. Refactored the strategy decision
  logic into its own module.

### Features

### Fixes

## 0.6.3

### Enhancements

* Add an "ocr_only" strategy for `partition_image`.

### Features

* Added `partition_multiple_via_api` for partitioning multiple documents in a single REST
  API call.
* Added `stage_for_baseplate` function to prepare outputs for ingestion into Baseplate.
* Added `partition_odt` for processing Open Office documents.

### Fixes

* Updates the grouping logic in the `partition_pdf` fast strategy to group together text
  in the same bounding box.

## 0.6.2

### Enhancements

* Added logic to `partition_pdf` for detecting copy protected PDFs and falling back
  to the hi res strategy when necessary.


### Features

* Add `partition_via_api` for partitioning documents through the hosted API.

### Fixes

* Fix how `exceeds_cap_ratio` handles empty (returns `True` instead of `False`)
* Updates `detect_filetype` to properly detect JSONs when the MIME type is `text/plain`.

## 0.6.1

### Enhancements

* Updated the table extraction parameter name to be more descriptive

### Features

### Fixes

## 0.6.0

### Enhancements

* Adds an `ssl_verify` kwarg to `partition` and `partition_html` to enable turning off
  SSL verification for HTTP requests. SSL verification is on by default.
* Allows users to pass in ocr language to `partition_pdf` and `partition_image` through
  the `ocr_language` kwarg. `ocr_language` corresponds to the code for the language pack
  in Tesseract. You will need to install the relevant Tesseract language pack to use a
  given language.

### Features

* Table extraction is now possible for pdfs from `partition` and `partition_pdf`.
* Adds support for extracting attachments from `.msg` files

### Fixes

* Adds an `ssl_verify` kwarg to `partition` and `partition_html` to enable turning off
  SSL verification for HTTP requests. SSL verification is on by default.

## 0.5.13

### Enhancements

* Allow headers to be passed into `partition` when `url` is used.

### Features

* `bytes_string_to_string` cleaning brick for bytes string output.

### Fixes

* Fixed typo in call to `exactly_one` in `partition_json`
* unstructured-documents encode xml string if document_tree is `None` in `_read_xml`.
* Update to `_read_xml` so that Markdown files with embedded HTML process correctly.
* Fallback to "fast" strategy only emits a warning if the user specifies the "hi_res" strategy.
* unstructured-partition-text_type exceeds_cap_ratio fix returns and how capitalization ratios are calculated
* `partition_pdf` and `partition_text` group broken paragraphs to avoid fragmented `NarrativeText` elements.
* .json files resolved as "application/json" on centos7 (or other installs with older libmagic libs)

## 0.5.12

### Enhancements

* Add OS mimetypes DB to docker image, mainly for unstructured-api compat.
* Use the image registry as a cache when building Docker images.
* Adds the ability for `partition_text` to group together broken paragraphs.
* Added method to utils to allow date time format validation

### Features
* Add Slack connector to pull messages for a specific channel

* Add --partition-by-api parameter to unstructured-ingest
* Added `partition_rtf` for processing rich text files.
* `partition` now accepts a `url` kwarg in addition to `file` and `filename`.

### Fixes

* Allow encoding to be passed into `replace_mime_encodings`.
* unstructured-ingest connector-specific dependencies are imported on demand.
* unstructured-ingest --flatten-metadata supported for local connector.
* unstructured-ingest fix runtime error when using --metadata-include.

## 0.5.11

### Enhancements

### Features

### Fixes

* Guard against null style attribute in docx document elements
* Update HTML encoding to better support foreign language characters

## 0.5.10

### Enhancements

* Updated inference package
* Add sender, recipient, date, and subject to element metadata for emails

### Features

* Added `--download-only` parameter to `unstructured-ingest`

### Fixes

* FileNotFound error when filename is provided but file is not on disk

## 0.5.9

### Enhancements

### Features

### Fixes

* Convert file to str in helper `split_by_paragraph` for `partition_text`

## 0.5.8

### Enhancements

* Update `elements_to_json` to return string when filename is not specified
* `elements_from_json` may take a string instead of a filename with the `text` kwarg
* `detect_filetype` now does a final fallback to file extension.
* Empty tags are now skipped during the depth check for HTML processing.

### Features

* Add local file system to `unstructured-ingest`
* Add `--max-docs` parameter to `unstructured-ingest`
* Added `partition_msg` for processing MSFT Outlook .msg files.

### Fixes

* `convert_file_to_text` now passes through the `source_format` and `target_format` kwargs.
  Previously they were hard coded.
* Partitioning functions that accept a `text` kwarg no longer raise an error if an empty
  string is passed (and empty list of elements is returned instead).
* `partition_json` no longer fails if the input is an empty list.
* Fixed bug in `chunk_by_attention_window` that caused the last word in segments to be cut-off
  in some cases.

### BREAKING CHANGES

* `stage_for_transformers` now returns a list of elements, making it consistent with other
  staging bricks

## 0.5.7

### Enhancements

* Refactored codebase using `exactly_one`
* Adds ability to pass headers when passing a url in partition_html()
* Added optional `content_type` and `file_filename` parameters to `partition()` to bypass file detection

### Features

* Add `--flatten-metadata` parameter to `unstructured-ingest`
* Add `--fields-include` parameter to `unstructured-ingest`

### Fixes

## 0.5.6

### Enhancements

* `contains_english_word()`, used heavily in text processing, is 10x faster.

### Features

* Add `--metadata-include` and `--metadata-exclude` parameters to `unstructured-ingest`
* Add `clean_non_ascii_chars` to remove non-ascii characters from unicode string

### Fixes

* Fix problem with PDF partition (duplicated test)

## 0.5.4

### Enhancements

* Added Biomedical literature connector for ingest cli.
* Add `FsspecConnector` to easily integrate any existing `fsspec` filesystem as a connector.
* Rename `s3_connector.py` to `s3.py` for readability and consistency with the
  rest of the connectors.
* Now `S3Connector` relies on `s3fs` instead of on `boto3`, and it inherits
  from `FsspecConnector`.
* Adds an `UNSTRUCTURED_LANGUAGE_CHECKS` environment variable to control whether or not language
  specific checks like vocabulary and POS tagging are applied. Set to `"true"` for higher
  resolution partitioning and `"false"` for faster processing.
* Improves `detect_filetype` warning to include filename when provided.
* Adds a "fast" strategy for partitioning PDFs with PDFMiner. Also falls back to the "fast"
  strategy if detectron2 is not available.
* Start deprecation life cycle for `unstructured-ingest --s3-url` option, to be deprecated in
  favor of `--remote-url`.

### Features

* Add `AzureBlobStorageConnector` based on its `fsspec` implementation inheriting
from `FsspecConnector`
* Add `partition_epub` for partitioning e-books in EPUB3 format.

### Fixes

* Fixes processing for text files with `message/rfc822` MIME type.
* Open xml files in read-only mode when reading contents to construct an XMLDocument.

## 0.5.3

### Enhancements

* `auto.partition()` can now load Unstructured ISD json documents.
* Simplify partitioning functions.
* Improve logging for ingest CLI.

### Features

* Add `--wikipedia-auto-suggest` argument to the ingest CLI to disable automatic redirection
  to pages with similar names.
* Add setup script for Amazon Linux 2
* Add optional `encoding` argument to the `partition_(text/email/html)` functions.
* Added Google Drive connector for ingest cli.
* Added Gitlab connector for ingest cli.

### Fixes

## 0.5.2

### Enhancements

* Fully move from printing to logging.
* `unstructured-ingest` now uses a default `--download_dir` of `$HOME/.cache/unstructured/ingest`
rather than a "tmp-ingest-" dir in the working directory.

### Features

### Fixes

* `setup_ubuntu.sh` no longer fails in some contexts by interpreting
`DEBIAN_FRONTEND=noninteractive` as a command
* `unstructured-ingest` no longer re-downloads files when --preserve-downloads
is used without --download-dir.
* Fixed an issue that was causing text to be skipped in some HTML documents.

## 0.5.1

### Enhancements

### Features

### Fixes

* Fixes an error causing JavaScript to appear in the output of `partition_html` sometimes.
* Fix several issues with the `requires_dependencies` decorator, including the error message
  and how it was used, which had caused an error for `unstructured-ingest --github-url ...`.

## 0.5.0

### Enhancements

* Add `requires_dependencies` Python decorator to check dependencies are installed before
  instantiating a class or running a function

### Features

* Added Wikipedia connector for ingest cli.

### Fixes

* Fix `process_document` file cleaning on failure
* Fixes an error introduced in the metadata tracking commit that caused `NarrativeText`
  and `FigureCaption` elements to be represented as `Text` in HTML documents.

## 0.4.16

### Enhancements

* Fallback to using file extensions for filetype detection if `libmagic` is not present

### Features

* Added setup script for Ubuntu
* Added GitHub connector for ingest cli.
* Added `partition_md` partitioner.
* Added Reddit connector for ingest cli.

### Fixes

* Initializes connector properly in ingest.main::MainProcess
* Restricts version of unstructured-inference to avoid multithreading issue

## 0.4.15

### Enhancements

* Added `elements_to_json` and `elements_from_json` for easier serialization/deserialization
* `convert_to_dict`, `dict_to_elements` and `convert_to_csv` are now aliases for functions
  that use the ISD terminology.

### Fixes

* Update to ensure all elements are preserved during serialization/deserialization

## 0.4.14

* Automatically install `nltk` models in the `tokenize` module.

## 0.4.13

* Fixes unstructured-ingest cli.

## 0.4.12

* Adds console_entrypoint for unstructured-ingest, other structure/doc updates related to ingest.
* Add `parser` parameter to `partition_html`.

## 0.4.11

* Adds `partition_doc` for partitioning Word documents in `.doc` format. Requires `libreoffice`.
* Adds `partition_ppt` for partitioning PowerPoint documents in `.ppt` format. Requires `libreoffice`.

## 0.4.10

* Fixes `ElementMetadata` so that it's JSON serializable when the filename is a `Path` object.

## 0.4.9

* Added ingest modules and s3 connector, sample ingest script
* Default to `url=None` for `partition_pdf` and `partition_image`
* Add ability to skip English specific check by setting the `UNSTRUCTURED_LANGUAGE` env var to `""`.
* Document `Element` objects now track metadata

## 0.4.8

* Modified XML and HTML parsers not to load comments.

## 0.4.7

* Added the ability to pull an HTML document from a url in `partition_html`.
* Added the the ability to get file summary info from lists of filenames and lists
  of file contents.
* Added optional page break to `partition` for `.pptx`, `.pdf`, images, and `.html` files.
* Added `to_dict` method to document elements.
* Include more unicode quotes in `replace_unicode_quotes`.

## 0.4.6

* Loosen the default cap threshold to `0.5`.
* Add a `UNSTRUCTURED_NARRATIVE_TEXT_CAP_THRESHOLD` environment variable for controlling
  the cap ratio threshold.
* Unknown text elements are identified as `Text` for HTML and plain text documents.
* `Body Text` styles no longer default to `NarrativeText` for Word documents. The style information
  is insufficient to determine that the text is narrative.
* Upper cased text is lower cased before checking for verbs. This helps avoid some missed verbs.
* Adds an `Address` element for capturing elements that only contain an address.
* Suppress the `UserWarning` when detectron is called.
* Checks that titles and narrative test have at least one English word.
* Checks that titles and narrative text are at least 50% alpha characters.
* Restricts titles to a maximum word length. Adds a `UNSTRUCTURED_TITLE_MAX_WORD_LENGTH`
  environment variable for controlling the max number of words in a title.
* Updated `partition_pptx` to order the elements on the page

## 0.4.4

* Updated `partition_pdf` and `partition_image` to return `unstructured` `Element` objects
* Fixed the healthcheck url path when partitioning images and PDFs via API
* Adds an optional `coordinates` attribute to document objects
* Adds `FigureCaption` and `CheckBox` document elements
* Added ability to split lists detected in `LayoutElement` objects
* Adds `partition_pptx` for partitioning PowerPoint documents
* LayoutParser models now download from HugginfaceHub instead of DropBox
* Fixed file type detection for XML and HTML files on Amazone Linux

## 0.4.3

* Adds `requests` as a base dependency
* Fix in `exceeds_cap_ratio` so the function doesn't break with empty text
* Fix bug in `_parse_received_data`.
* Update `detect_filetype` to properly handle `.doc`, `.xls`, and `.ppt`.

## 0.4.2

* Added `partition_image` to process documents in an image format.
* Fixed utf-8 encoding error in `partition_email` with attachments for `text/html`

## 0.4.1

* Added support for text files in the `partition` function
* Pinned `opencv-python` for easier installation on Linux

## 0.4.0

* Added generic `partition` brick that detects the file type and routes a file to the appropriate
  partitioning brick.
* Added a file type detection module.
* Updated `partition_html` and `partition_eml` to support file-like objects in 'rb' mode.
* Cleaning brick for removing ordered bullets `clean_ordered_bullets`.
* Extract brick method for ordered bullets `extract_ordered_bullets`.
* Test for `clean_ordered_bullets`.
* Test for `extract_ordered_bullets`.
* Added `partition_docx` for pre-processing Word Documents.
* Added new REGEX patterns to extract email header information
* Added new functions to extract header information `parse_received_data` and `partition_header`
* Added new function to parse plain text files `partition_text`
* Added new cleaners functions `extract_ip_address`, `extract_ip_address_name`, `extract_mapi_id`, `extract_datetimetz`
* Add new `Image` element and function to find embedded images `find_embedded_images`
* Added `get_directory_file_info` for summarizing information about source documents

## 0.3.5

* Add support for local inference
* Add new pattern to recognize plain text dash bullets
* Add test for bullet patterns
* Fix for `partition_html` that allows for processing `div` tags that have both text and child
  elements
* Add ability to extract document metadata from `.docx`, `.xlsx`, and `.jpg` files.
* Helper functions for identifying and extracting phone numbers
* Add new function `extract_attachment_info` that extracts and decodes the attachment
of an email.
* Staging brick to convert a list of `Element`s to a `pandas` dataframe.
* Add plain text functionality to `partition_email`

## 0.3.4

* Python-3.7 compat

## 0.3.3

* Removes BasicConfig from logger configuration
* Adds the `partition_email` partitioning brick
* Adds the `replace_mime_encodings` cleaning bricks
* Small fix to HTML parsing related to processing list items with sub-tags
* Add `EmailElement` data structure to store email documents

## 0.3.2

* Added `translate_text` brick for translating text between languages
* Add an `apply` method to make it easier to apply cleaners to elements

## 0.3.1

* Added \_\_init.py\_\_ to `partition`

## 0.3.0

* Implement staging brick for Argilla. Converts lists of `Text` elements to `argilla` dataset classes.
* Removing the local PDF parsing code and any dependencies and tests.
* Reorganizes the staging bricks in the unstructured.partition module
* Allow entities to be passed into the Datasaur staging brick
* Added HTML escapes to the `replace_unicode_quotes` brick
* Fix bad responses in partition_pdf to raise ValueError
* Adds `partition_html` for partitioning HTML documents.

## 0.2.6

* Small change to how \_read is placed within the inheritance structure since it doesn't really apply to pdf
* Add partitioning brick for calling the document image analysis API

## 0.2.5

* Update python requirement to >=3.7

## 0.2.4

* Add alternative way of importing `Final` to support google colab

## 0.2.3

* Add cleaning bricks for removing prefixes and postfixes
* Add cleaning bricks for extracting text before and after a pattern

## 0.2.2

* Add staging brick for Datasaur

## 0.2.1

* Added brick to convert an ISD dictionary to a list of elements
* Update `PDFDocument` to use the `from_file` method
* Added staging brick for CSV format for ISD (Initial Structured Data) format.
* Added staging brick for separating text into attention window size chunks for `transformers`.
* Added staging brick for LabelBox.
* Added ability to upload LabelStudio predictions
* Added utility function for JSONL reading and writing
* Added staging brick for CSV format for Prodigy
* Added staging brick for Prodigy
* Added ability to upload LabelStudio annotations
* Added text_field and id_field to stage_for_label_studio signature

## 0.2.0

* Initial release of unstructured<|MERGE_RESOLUTION|>--- conflicted
+++ resolved
@@ -4,11 +4,8 @@
 
 ### Features
 
-<<<<<<< HEAD
 * **Add `utils` method `draw_bboxes_on_pdf_or_image` to plot returned element coordinates in each page image.** Using a PDF or image file and the returned element list from a detection model, this method superimposes the bounding boxes in page images with numeration and different colours per element type.
-=======
 * **Add AWS bedrock embedding connector** `unstructured.embed.bedrock` now provides a connector to use AWS bedrock's `titan-embed-text` model to generate embeddings for elements. This features requires valid AWS bedrock setup and an internet connectionto run.
->>>>>>> a0b44f72
 
 ### Fixes
 
