## 0.10.17-dev3

### Enhancements

* **Adds data source properties to SharePoint, Outlook, Onedrive, Reddit, and Slack connectors** These properties (date_created, date_modified, version, source_url, record_locator) are written to element metadata during ingest, mapping elements to information about the document source from which they derive. This functionality enables downstream applications to reveal source document applications, e.g. a link to a GDrive doc, Salesforce record, etc.
<<<<<<< HEAD
* **Deduplicate nested elements to reduce noise in partition pdf or image results** Using `unstructured-inference==0.6.1`, which adds post processing steps to remove nested elements to reduce noise in the end results.
* **Use `yolox_quantized` as default element detection model to improve table detection recall** `yolox_quantized` detects more diverse types of elements than current default `detectron` model and it improves the recall of table element detection. As part of the switch the element type `Section-header` is now mapped to `Title` so that `yolox` detected elements reproduces the same category types as `detectron` after mapping.
=======
* **Add functionality to save embedded images in PDF's separately as images** This allows users to save embedded images in PDF's separately as images, given some directory path. The saved image path is written to the metadata for the Image element. Downstream applications may benefit by providing users with image links from relevant "hits."
>>>>>>> 2d951722

### Features

* **Adds the embedding module to be able to embed Elements** Problem: Many NLP applications require the ability to represent parts of documents in a semantic way. Until now, Unstructured did not have text embedding ability within the core library. Feature: This embedding module is able to track embeddings related data with a class, embed a list of elements, and return an updated list of Elements with the *embeddings* property. The module is also able to embed query strings. Importance: Ability to embed documents or parts of documents will enable users to make use of these semantic representations in different NLP applications, such as search, retrieval, and retrieval augmented generation.
* **Adds the ability to set parameters for `unstructured-inference` models via environment variables** Problem: model parameters for `unstructured-inference` models, like table transformer, usually require tuning to obtain optimum performance. But changing the parameters would require changing the `unstructured-inference` package until now. Feature: `unstructured-inference>=0.6.0` introduces a `inference_config` object which parameters that can be override by environment variables. Importance: Ability to adjust key inference parameters easily so that the partition results are optimum for the use case.

### Fixes

* **Fixes a metadata source serialization bug** Problem: In unstructured elements, when loading an elements json file from the disk, the data_source attribute is assumed to be an instance of DataSourceMetadata and the code acts based on that. However the loader did not satisfy the assumption, and loaded it as a dict instead, causing an error. Fix: Added necessary code block to initialize a DataSourceMetadata object, also refactored DataSourceMetadata.from_dict() method to remove redundant code. Importance: Crucial to be able to load elements (which have data_source fields) from json files.

## 0.10.16

### Enhancements

* **Adds data source properties to Airtable, Confluence, Discord, Elasticsearch, Google Drive, and Wikipedia connectors** These properties (date_created, date_modified, version, source_url, record_locator) are written to element metadata during ingest, mapping elements to information about the document source from which they derive. This functionality enables downstream applications to reveal source document applications, e.g. a link to a GDrive doc, Salesforce record, etc.
* **DOCX partitioner refactored in preparation for enhancement.** Behavior should be unchanged except in multi-section documents containing different headers/footers for different sections. These will now emit all distinct headers and footers encountered instead of just those for the last section.
* **Add a function to map between Tesseract and standard language codes.** This allows users to input language information to the `languages` param in any Tesseract-supported langcode or any ISO 639 standard language code.

### Features

### Fixes

* ***Fixes an issue that caused a partition error for some PDF's.** Fixes GH Issue 1460 by bypassing a coordinate check if an element has invalid coordinates.

## 0.10.15

### Enhancements

* **Support for better element categories from the next-generation image-to-text model ("chipper").** Previously, not all of the classifications from Chipper were being mapped to proper `unstructured` element categories so the consumer of the library would see many `UncategorizedText` elements. This fixes the issue, improving the granularity of the element categories outputs for better downstream processing and chunking. The mapping update is:
  * "Threading": `NarrativeText`
  * "Form": `NarrativeText`
  * "Field-Name": `Title`
  * "Value": `NarrativeText`
  * "Link": `NarrativeText`
  * "Headline": `Title` (with `category_depth=1`)
  * "Subheadline": `Title` (with `category_depth=2`)
  * "Abstract": `NarrativeText`
* **Better ListItem grouping for PDF's (fast strategy).** The `partition_pdf` with `fast` strategy previously broke down some numbered list item lines as separate elements. This enhancement leverages the x,y coordinates and bbox sizes to help decide whether the following chunk of text is a continuation of the immediate previous detected ListItem element or not, and not detect it as its own non-ListItem element.
* **Fall back to text-based classification for uncategorized Layout elements for Images and PDF's**. Improves element classification by running existing text-based rules on previously `UncategorizedText` elements.
* **Adds table partitioning for Partitioning for many doc types including: .html, .epub., .md, .rst, .odt, and .msg.** At the core of this change is the .html partition functionality, which is leveraged by the other effected doc types. This impacts many scenarios where `Table` Elements are now propery extracted.
* **Create and add `add_chunking_strategy` decorator to partition functions.** Previously, users were responsible for their own chunking after partitioning elements, often required for downstream applications. Now, individual elements may be combined into right-sized chunks where min and max character size may be specified if `chunking_strategy=by_title`. Relevant elements are grouped together for better downstream results. This enables users immediately use partitioned results effectively in downstream applications (e.g. RAG architecture apps) without any additional post-processing.
* **Adds `languages` as an input parameter and marks `ocr_languages` kwarg for deprecation in pdf, image, and auto partitioning functions.** Previously, language information was only being used for Tesseract OCR for image-based documents and was in a Tesseract specific string format, but by refactoring into a list of standard language codes independent of Tesseract, the `unstructured` library will better support `languages` for other non-image pipelines and/or support for other OCR engines.
* **Removes `UNSTRUCTURED_LANGUAGE` env var usage and replaces `language` with `languages` as an input parameter to unstructured-partition-text_type functions.** The previous parameter/input setup was not user-friendly or scalable to the variety of elements being processed. By refactoring the inputted language information into a list of standard language codes, we can support future applications of the element language such as detection, metadata, and multi-language elements. Now, to skip English specific checks, set the `languages` parameter to any non-English language(s).
* **Adds `xlsx` and `xls` filetype extensions to the `skip_infer_table_types` default list in `partition`.** By adding these file types to the input parameter these files should not go through table extraction. Users can still specify if they would like to extract tables from these filetypes, but will have to set the `skip_infer_table_types` to exclude the desired filetype extension. This avoids mis-representing complex spreadsheets where there may be multiple sub-tables and other content.
* **Better debug output related to sentence counting internals**. Clarify message when sentence is not counted toward sentence count because there aren't enough words, relevant for developers focused on `unstructured`s NLP internals.
* **Faster ocr_only speed for partitioning PDF and images.** Use `unstructured_pytesseract.run_and_get_multiple_output` function to reduce the number of calls to `tesseract` by half when partitioning pdf or image with `tesseract`
* **Adds data source properties to fsspec connectors** These properties (date_created, date_modified, version, source_url, record_locator) are written to element metadata during ingest, mapping elements to information about the document source from which they derive. This functionality enables downstream applications to reveal source document applications, e.g. a link to a GDrive doc, Salesforce record, etc.
* **Add delta table destination connector** New delta table destination connector added to ingest CLI.  Users may now use `unstructured-ingest` to write partitioned data from over 20 data sources (so far) to a Delta Table.
* **Rename to Source and Destination Connectors in the Documentation.** Maintain naming consistency between Connectors codebase and documentation with the first addition to a destination connector.
* **Non-HTML text files now return unstructured-elements as opposed to HTML-elements.** Previously the text based files that went through `partition_html` would return HTML-elements but now we preserve the format from the input using `source_format` argument in the partition call.
* **Adds `PaddleOCR` as an optional alternative to `Tesseract`** for OCR in processing of PDF or Image files, it is installable via the `makefile` command `install-paddleocr`. For experimental purposes only.
* **Bump unstructured-inference** to 0.5.28. This version bump markedly improves the output of table data, rendered as `metadata.text_as_html` in an element. These changes include:
  * add env variable `ENTIRE_PAGE_OCR` to specify using paddle or tesseract on entire page OCR
  * table structure detection now pads the input image by 25 pixels in all 4 directions to improve its recall (0.5.27)
  * support paddle with both cpu and gpu and assume it is pre-installed (0.5.26)
  * fix a bug where `cells_to_html` doesn't handle cells spanning multiple rows properly (0.5.25)
  * remove `cv2` preprocessing step before OCR step in table transformer (0.5.24)

### Features

* **Adds element metadata via `category_depth` with default value None**.
  * This additional metadata is useful for vectordb/LLM, chunking strategies, and retrieval applications.
* **Adds a naive hierarchy for elements via a `parent_id` on the element's metadata**
  * Users will now have more metadata for implementing vectordb/LLM chunking strategies. For example, text elements could be queried by their preceding title element.
  * Title elements created from HTML headings will properly nest

### Fixes

* **`add_pytesseract_bboxes_to_elements` no longer returns `nan` values**. The function logic is now broken into new methods
  `_get_element_box` and `convert_multiple_coordinates_to_new_system`
* **Selecting a different model wasn't being respected when calling `partition_image`.** Problem: `partition_pdf` allows for passing a `model_name` parameter. Given the similarity between the image and PDF pipelines, the expected behavior is that `partition_image` should support the same parameter, but `partition_image` was unintentionally not passing along its `kwargs`. This was corrected by adding the kwargs to the downstream call.
* **Fixes a chunking issue via dropping the field "coordinates".** Problem: chunk_by_title function was chunking each element to its own individual chunk while it needed to group elements into a fewer number of chunks. We've discovered that this happens due to a metadata matching logic in chunk_by_title function, and discovered that elements with different metadata can't be put into the same chunk. At the same time, any element with "coordinates" essentially had different metadata than other elements, due each element locating in different places and having different coordinates. Fix: That is why we have included the key "coordinates" inside a list of excluded metadata keys, while doing this "metadata_matches" comparision. Importance: This change is crucial to be able to chunk by title for documents which include "coordinates" metadata in their elements.

## 0.10.14

### Enhancements

* Update all connectors to use new downstream architecture
  * New click type added to parse comma-delimited string inputs
  * Some CLI options renamed

### Features

### Fixes

## 0.10.13

### Enhancements

* Updated documentation: Added back support doc types for partitioning, more Python codes in the API page,  RAG definition, and use case.
* Updated Hi-Res Metadata: PDFs and Images using Hi-Res strategy now have layout model class probabilities added ot metadata.
* Updated the `_detect_filetype_from_octet_stream()` function to use libmagic to infer the content type of file when it is not a zip file.
* Tesseract minor version bump to 5.3.2

### Features

* Add Jira Connector to be able to pull issues from a Jira organization
* Add `clean_ligatures` function to expand ligatures in text


### Fixes

* `partition_html` breaks on `<br>` elements.
* Ingest error handling to properly raise errors when wrapped
* GH issue 1361: fixes a sortig error that prevented some PDF's from being parsed
* Bump unstructured-inference
  * Brings back embedded images in PDF's (0.5.23)

## 0.10.12

### Enhancements

* Removed PIL pin as issue has been resolved upstream
* Bump unstructured-inference
  * Support for yolox_quantized layout detection model (0.5.20)
* YoloX element types added


### Features

* Add Salesforce Connector to be able to pull Account, Case, Campaign, EmailMessage, Lead

### Fixes


* Bump unstructured-inference
  * Avoid divide-by-zero errors swith `safe_division` (0.5.21)

## 0.10.11

### Enhancements

* Bump unstructured-inference
  * Combine entire-page OCR output with layout-detected elements, to ensure full coverage of the page (0.5.19)

### Features

* Add in ingest cli s3 writer

### Fixes

* Fix a bug where `xy-cut` sorting attemps to sort elements without valid coordinates; now xy cut sorting only works when **all** elements have valid coordinates

## 0.10.10

### Enhancements

* Adds `text` as an input parameter to `partition_xml`.
* `partition_xml` no longer runs through `partition_text`, avoiding incorrect splitting
  on carriage returns in the XML. Since `partition_xml` no longer calls `partition_text`,
  `min_partition` and `max_partition` are no longer supported in `partition_xml`.
* Bump `unstructured-inference==0.5.18`, change non-default detectron2 classification threshold
* Upgrade base image from rockylinux 8 to rockylinux 9
* Serialize IngestDocs to JSON when passing to subprocesses

### Features

### Fixes

- Fix a bug where mismatched `elements` and `bboxes` are passed into `add_pytesseract_bbox_to_elements`

## 0.10.9

### Enhancements

* Fix `test_json` to handle only non-extra dependencies file types (plain-text)

### Features

* Adds `chunk_by_title` to break a document into sections based on the presence of `Title`
  elements.
* add new extraction function `extract_image_urls_from_html` to extract all img related URL from html text.

### Fixes

* Make cv2 dependency optional
* Edit `add_pytesseract_bbox_to_elements`'s (`ocr_only` strategy) `metadata.coordinates.points` return type to `Tuple` for consistency.
* Re-enable test-ingest-confluence-diff for ingest tests
* Fix syntax for ingest test check number of files

## 0.10.8

### Enhancements

* Release docker image that installs Python 3.10 rather than 3.8

### Features

### Fixes

## 0.10.7

### Enhancements

### Features

### Fixes

* Remove overly aggressive ListItem chunking for images and PDF's which typically resulted in inchorent elements.

## 0.10.6

### Enhancements

* Enable `partition_email` and `partition_msg` to detect if an email is PGP encryped. If
  and email is PGP encryped, the functions will return an empy list of elements and
  emit a warning about the encrypted content.
* Add threaded Slack conversations into Slack connector output
* Add functionality to sort elements using `xy-cut` sorting approach in `partition_pdf` for `hi_res` and `fast` strategies
* Bump unstructured-inference
  * Set OMP_THREAD_LIMIT to 1 if not set for better tesseract perf (0.5.17)

### Features

* Extract coordinates from PDFs and images when using OCR only strategy and add to metadata

### Fixes

* Update `partition_html` to respect the order of `<pre>` tags.
* Fix bug in `partition_pdf_or_image` where two partitions were called if `strategy == "ocr_only"`.
* Bump unstructured-inference
  * Fix issue where temporary files were being left behind (0.5.16)
* Adds deprecation warning for the `file_filename` kwarg to `partition`, `partition_via_api`,
  and `partition_multiple_via_api`.
* Fix documentation build workflow by pinning dependencies

## 0.10.5

### Enhancements

* Create new CI Pipelines
  - Checking text, xml, email, and html doc tests against the library installed without extras
  - Checking each library extra against their respective tests
* `partition` raises an error and tells the user to install the appropriate extra if a filetype
  is detected that is missing dependencies.
* Add custom errors to ingest
* Bump `unstructured-ingest==0.5.15`
  - Handle an uncaught TesseractError (0.5.15)
  - Add TIFF test file and TIFF filetype to `test_from_image_file` in `test_layout` (0.5.14)
* Use `entire_page` ocr mode for pdfs and images
* Add notes on extra installs to docs
* Adds ability to reuse connections per process in unstructured-ingest

### Features
* Add delta table connector

### Fixes

## 0.10.4
* Pass ocr_mode in partition_pdf and set the default back to individual pages for now
* Add diagrams and descriptions for ingest design in the ingest README

### Features
* Supports multipage TIFF image partitioning

### Fixes

## 0.10.2

### Enhancements
* Bump unstructured-inference==0.5.13:
  - Fix extracted image elements being included in layout merge, addresses the issue
    where an entire-page image in a PDF was not passed to the layout model when using hi_res.

### Features

### Fixes

## 0.10.1

### Enhancements
* Bump unstructured-inference==0.5.12:
  - fix to avoid trace for certain PDF's (0.5.12)
  - better defaults for DPI for hi_res and  Chipper (0.5.11)
  - implement full-page OCR (0.5.10)

### Features

### Fixes

* Fix dead links in repository README (Quick Start > Install for local development, and Learn more > Batch Processing)
* Update document dependencies to include tesseract-lang for additional language support (required for tests to pass)

## 0.10.0

### Enhancements

* Add `include_header` kwarg to `partition_xlsx` and change default behavior to `True`
* Update the `links` and `emphasized_texts` metadata fields

### Features

### Fixes

## 0.9.3

### Enhancements

* Pinned dependency cleanup.
* Update `partition_csv` to always use `soupparser_fromstring` to parse `html text`
* Update `partition_tsv` to always use `soupparser_fromstring` to parse `html text`
* Add `metadata.section` to capture epub table of contents data
* Add `unique_element_ids` kwarg to partition functions. If `True`, will use a UUID
  for element IDs instead of a SHA-256 hash.
* Update `partition_xlsx` to always use `soupparser_fromstring` to parse `html text`
* Add functionality to switch `html` text parser based on whether the `html` text contains emoji
* Add functionality to check if a string contains any emoji characters
* Add CI tests around Notion

### Features

* Add Airtable Connector to be able to pull views/tables/bases from an Airtable organization

### Fixes

* fix pdf partition of list items being detected as titles in OCR only mode
* make notion module discoverable
* fix emails with `Content-Distribution: inline` and `Content-Distribution: attachment` with no filename
* Fix email attachment filenames which had `=` in the filename itself

## 0.9.2


### Enhancements

* Update table extraction section in API documentation to sync with change in Prod API
* Update Notion connector to extract to html
* Added UUID option for `element_id`
* Bump unstructured-inference==0.5.9:
  - better caching of models
  - another version of detectron2 available, though the default layout model is unchanged
* Added UUID option for element_id
* Added UUID option for element_id
* CI improvements to run ingest tests in parallel

### Features

* Adds Sharepoint connector.

### Fixes

* Bump unstructured-inference==0.5.9:
  - ignores Tesseract errors where no text is extracted for tiles that indeed, have no text

## 0.9.1

### Enhancements

* Adds --partition-pdf-infer-table-structure to unstructured-ingest.
* Enable `partition_html` to skip headers and footers with the `skip_headers_and_footers` flag.
* Update `partition_doc` and `partition_docx` to track emphasized texts in the output
* Adds post processing function `filter_element_types`
* Set the default strategy for partitioning images to `hi_res`
* Add page break parameter section in API documentation to sync with change in Prod API
* Update `partition_html` to track emphasized texts in the output
* Update `XMLDocument._read_xml` to create `<p>` tag element for the text enclosed in the `<pre>` tag
* Add parameter `include_tail_text` to `_construct_text` to enable (skip) tail text inclusion
* Add Notion connector

### Features

### Fixes

* Remove unused `_partition_via_api` function
* Fixed emoji bug in `partition_xlsx`.
* Pass `file_filename` metadata when partitioning file object
* Skip ingest test on missing Slack token
* Add Dropbox variables to CI environments
* Remove default encoding for ingest
* Adds new element type `EmailAddress` for recognising email address in the  text
* Simplifies `min_partition` logic; makes partitions falling below the `min_partition`
  less likely.
* Fix bug where ingest test check for number of files fails in smoke test
* Fix unstructured-ingest entrypoint failure

## 0.9.0

### Enhancements

* Dependencies are now split by document type, creating a slimmer base installation.

## 0.8.8

### Enhancements

### Features

### Fixes

* Rename "date" field to "last_modified"
* Adds Box connector

### Fixes

## 0.8.7

### Enhancements

* Put back useful function `split_by_paragraph`

### Features

### Fixes

* Fix argument order in NLTK download step

## 0.8.6

### Enhancements

### Features

### Fixes

* Remove debug print lines and non-functional code

## 0.8.5

### Enhancements

* Add parameter `skip_infer_table_types` to enable (skip) table extraction for other doc types
* Adds optional Unstructured API unit tests in CI
* Tracks last modified date for all document types.
* Add auto_paragraph_grouper to detect new-line and blank-line new paragraph for .txt files.
* refactor the ingest cli to better support expanding supported connectors

## 0.8.3

### Enhancements

### Features

### Fixes

* NLTK now only gets downloaded if necessary.
* Handling for empty tables in Word Documents and PowerPoints.

## 0.8.4

### Enhancements

* Additional tests and refactor of JSON detection.
* Update functionality to retrieve image metadata from a page for `document_to_element_list`
* Links are now tracked in `partition_html` output.
* Set the file's current position to the beginning after reading the file in `convert_to_bytes`
* Add `min_partition` kwarg to that combines elements below a specified threshold and modifies splitting of strings longer than max partition so words are not split.
* set the file's current position to the beginning after reading the file in `convert_to_bytes`
* Add slide notes to pptx
* Add `--encoding` directive to ingest
* Improve json detection by `detect_filetype`

### Features

* Adds Outlook connector
* Add support for dpi parameter in inference library
* Adds Onedrive connector.
* Add Confluence connector for ingest cli to pull the body text from all documents from all spaces in a confluence domain.

### Fixes

* Fixes issue with email partitioning where From field was being assigned the To field value.
* Use the `image_metadata` property of the `PageLayout` instance to get the page image info in the `document_to_element_list`
* Add functionality to write images to computer storage temporarily instead of keeping them in memory for `ocr_only` strategy
* Add functionality to convert a PDF in small chunks of pages at a time for `ocr_only` strategy
* Adds `.txt`, `.text`, and `.tab` to list of extensions to check if file
  has a `text/plain` MIME type.
* Enables filters to be passed to `partition_doc` so it doesn't error with LibreOffice7.
* Removed old error message that's superseded by `requires_dependencies`.
* Removes using `hi_res` as the default strategy value for `partition_via_api` and `partition_multiple_via_api`

## 0.8.1

### Enhancements

* Add support for Python 3.11

### Features

### Fixes

* Fixed `auto` strategy detected scanned document as having extractable text and using `fast` strategy, resulting in no output.
* Fix list detection in MS Word documents.
* Don't instantiate an element with a coordinate system when there isn't a way to get its location data.

## 0.8.0

### Enhancements

* Allow model used for hi res pdf partition strategy to be chosen when called.
* Updated inference package

### Features

* Add `metadata_filename` parameter across all partition functions

### Fixes

* Update to ensure `convert_to_datafame` grabs all of the metadata fields.
* Adjust encoding recognition threshold value in `detect_file_encoding`
* Fix KeyError when `isd_to_elements` doesn't find a type
* Fix `_output_filename` for local connector, allowing single files to be written correctly to the disk

* Fix for cases where an invalid encoding is extracted from an email header.

### BREAKING CHANGES

* Information about an element's location is no longer returned as top-level attributes of an element. Instead, it is returned in the `coordinates` attribute of the element's metadata.

## 0.7.12

### Enhancements

* Adds `include_metadata` kwarg to `partition_doc`, `partition_docx`, `partition_email`, `partition_epub`, `partition_json`, `partition_msg`, `partition_odt`, `partition_org`, `partition_pdf`, `partition_ppt`, `partition_pptx`, `partition_rst`, and `partition_rtf`
### Features

* Add Elasticsearch connector for ingest cli to pull specific fields from all documents in an index.
* Adds Dropbox connector

### Fixes

* Fix tests that call unstructured-api by passing through an api-key
* Fixed page breaks being given (incorrect) page numbers
* Fix skipping download on ingest when a source document exists locally

## 0.7.11

### Enhancements

* More deterministic element ordering when using `hi_res` PDF parsing strategy (from unstructured-inference bump to 0.5.4)
* Make large model available (from unstructured-inference bump to 0.5.3)
* Combine inferred elements with extracted elements (from unstructured-inference bump to 0.5.2)
* `partition_email` and `partition_msg` will now process attachments if `process_attachments=True`
  and a attachment partitioning functions is passed through with `attachment_partitioner=partition`.

### Features

### Fixes

* Fix tests that call unstructured-api by passing through an api-key
* Fixed page breaks being given (incorrect) page numbers
* Fix skipping download on ingest when a source document exists locally

## 0.7.10

### Enhancements

* Adds a `max_partition` parameter to `partition_text`, `partition_pdf`, `partition_email`,
  `partition_msg` and `partition_xml` that sets a limit for the size of an individual
  document elements. Defaults to `1500` for everything except `partition_xml`, which has
  a default value of `None`.
* DRY connector refactor

### Features

* `hi_res` model for pdfs and images is selectable via environment variable.

### Fixes

* CSV check now ignores escaped commas.
* Fix for filetype exploration util when file content does not have a comma.
* Adds negative lookahead to bullet pattern to avoid detecting plain text line
  breaks like `-------` as list items.
* Fix pre tag parsing for `partition_html`
* Fix lookup error for annotated Arabic and Hebrew encodings

## 0.7.9

### Enhancements

* Improvements to string check for leafs in `partition_xml`.
* Adds --partition-ocr-languages to unstructured-ingest.

### Features

* Adds `partition_org` for processed Org Mode documents.

### Fixes

## 0.7.8

### Enhancements

### Features

* Adds Google Cloud Service connector

### Fixes

* Updates the `parse_email` for `partition_eml` so that `unstructured-api` passes the smoke tests
* `partition_email` now works if there is no message content
* Updates the `"fast"` strategy for `partition_pdf` so that it's able to recursively
* Adds recursive functionality to all fsspec connectors
* Adds generic --recursive ingest flag

## 0.7.7

### Enhancements

* Adds functionality to replace the `MIME` encodings for `eml` files with one of the common encodings if a `unicode` error occurs
* Adds missed file-like object handling in `detect_file_encoding`
* Adds functionality to extract charset info from `eml` files

### Features

* Added coordinate system class to track coordinate types and convert to different coordinate

### Fixes

* Adds an `html_assemble_articles` kwarg to `partition_html` to enable users to capture
  control whether content outside of `<article>` tags is captured when
  `<article>` tags are present.
* Check for the `xml` attribute on `element` before looking for pagebreaks in `partition_docx`.

## 0.7.6

### Enhancements

* Convert fast startegy to ocr_only for images
* Adds support for page numbers in `.docx` and `.doc` when user or renderer
  created page breaks are present.
* Adds retry logic for the unstructured-ingest Biomed connector

### Features

* Provides users with the ability to extract additional metadata via regex.
* Updates `partition_docx` to include headers and footers in the output.
* Create `partition_tsv` and associated tests. Make additional changes to `detect_filetype`.

### Fixes

* Remove fake api key in test `partition_via_api` since we now require valid/empty api keys
* Page number defaults to `None` instead of `1` when page number is not present in the metadata.
  A page number of `None` indicates that page numbers are not being tracked for the document
  or that page numbers do not apply to the element in question..
* Fixes an issue with some pptx files. Assume pptx shapes are found in top left position of slide
  in case the shape.top and shape.left attributes are `None`.

## 0.7.5

### Enhancements

* Adds functionality to sort elements in `partition_pdf` for `fast` strategy
* Adds ingest tests with `--fast` strategy on PDF documents
* Adds --api-key to unstructured-ingest

### Features

* Adds `partition_rst` for processed ReStructured Text documents.

### Fixes

* Adds handling for emails that do not have a datetime to extract.
* Adds pdf2image package as core requirement of unstructured (with no extras)

## 0.7.4

### Enhancements

* Allows passing kwargs to request data field for `partition_via_api` and `partition_multiple_via_api`
* Enable MIME type detection if libmagic is not available
* Adds handling for empty files in `detect_filetype` and `partition`.

### Features

### Fixes

* Reslove `grpcio` import issue on `weaviate.schema.validate_schema` for python 3.9 and 3.10
* Remove building `detectron2` from source in Dockerfile

## 0.7.3

### Enhancements

* Update IngestDoc abstractions and add data source metadata in ElementMetadata

### Features

### Fixes

* Pass `strategy` parameter down from `partition` for `partition_image`
* Filetype detection if a CSV has a `text/plain` MIME type
* `convert_office_doc` no longers prints file conversion info messages to stdout.
* `partition_via_api` reflects the actual filetype for the file processed in the API.

## 0.7.2

### Enhancements

* Adds an optional encoding kwarg to `elements_to_json` and `elements_from_json`
* Bump version of base image to use new stable version of tesseract

### Features

### Fixes

* Update the `read_txt_file` utility function to keep using `spooled_to_bytes_io_if_needed` for xml
* Add functionality to the `read_txt_file` utility function to handle file-like object from URL
* Remove the unused parameter `encoding` from `partition_pdf`
* Change auto.py to have a `None` default for encoding
* Add functionality to try other common encodings for html and xml files if an error related to the encoding is raised and the user has not specified an encoding.
* Adds benchmark test with test docs in example-docs
* Re-enable test_upload_label_studio_data_with_sdk
* File detection now detects code files as plain text
* Adds `tabulate` explicitly to dependencies
* Fixes an issue in `metadata.page_number` of pptx files
* Adds showing help if no parameters passed

## 0.7.1

### Enhancements

### Features

* Add `stage_for_weaviate` to stage `unstructured` outputs for upload to Weaviate, along with
  a helper function for defining a class to use in Weaviate schemas.
* Builds from Unstructured base image, built off of Rocky Linux 8.7, this resolves almost all CVE's in the image.

### Fixes

## 0.7.0

### Enhancements

* Installing `detectron2` from source is no longer required when using the `local-inference` extra.
* Updates `.pptx` parsing to include text in tables.

### Features

### Fixes

* Fixes an issue in `_add_element_metadata` that caused all elements to have `page_number=1`
  in the element metadata.
* Adds `.log` as a file extension for TXT files.
* Adds functionality to try other common encodings for email (`.eml`) files if an error related to the encoding is raised and the user has not specified an encoding.
* Allow passed encoding to be used in the `replace_mime_encodings`
* Fixes page metadata for `partition_html` when `include_metadata=False`
* A `ValueError` now raises if `file_filename` is not specified when you use `partition_via_api`
  with a file-like object.

## 0.6.11

### Enhancements

* Supports epub tests since pandoc is updated in base image

### Features


### Fixes


## 0.6.10

### Enhancements

* XLS support from auto partition

### Features

### Fixes

## 0.6.9

### Enhancements

* fast strategy for pdf now keeps element bounding box data
* setup.py refactor

### Features

### Fixes

* Adds functionality to try other common encodings if an error related to the encoding is raised and the user has not specified an encoding.
* Adds additional MIME types for CSV

## 0.6.8

### Enhancements

### Features

* Add `partition_csv` for CSV files.

### Fixes

## 0.6.7

### Enhancements

* Deprecate `--s3-url` in favor of `--remote-url` in CLI
* Refactor out non-connector-specific config variables
* Add `file_directory` to metadata
* Add `page_name` to metadata. Currently used for the sheet name in XLSX documents.
* Added a `--partition-strategy` parameter to unstructured-ingest so that users can specify
  partition strategy in CLI. For example, `--partition-strategy fast`.
* Added metadata for filetype.
* Add Discord connector to pull messages from a list of channels
* Refactor `unstructured/file-utils/filetype.py` to better utilise hashmap to return mime type.
* Add local declaration of DOCX_MIME_TYPES and XLSX_MIME_TYPES for `test_filetype.py`.

### Features

* Add `partition_xml` for XML files.
* Add `partition_xlsx` for Microsoft Excel documents.

### Fixes

* Supports `hml` filetype for partition as a variation of html filetype.
* Makes `pytesseract` a function level import in `partition_pdf` so you can use the `"fast"`
  or `"hi_res"` strategies if `pytesseract` is not installed. Also adds the
  `required_dependencies` decorator for the `"hi_res"` and `"ocr_only"` strategies.
* Fix to ensure `filename` is tracked in metadata for `docx` tables.

## 0.6.6

### Enhancements

* Adds an `"auto"` strategy that chooses the partitioning strategy based on document
  characteristics and function kwargs. This is the new default strategy for `partition_pdf`
  and `partition_image`. Users can maintain existing behavior by explicitly setting
  `strategy="hi_res"`.
* Added an additional trace logger for NLP debugging.
* Add `get_date` method to `ElementMetadata` for converting the datestring to a `datetime` object.
* Cleanup the `filename` attribute on `ElementMetadata` to remove the full filepath.

### Features

* Added table reading as html with URL parsing to `partition_docx` in docx
* Added metadata field for text_as_html for docx files

### Fixes

* `fileutils/file_type` check json and eml decode ignore error
* `partition_email` was updated to more flexibly handle deviations from the RFC-2822 standard.
  The time in the metadata returns `None` if the time does not match RFC-2822 at all.
* Include all metadata fields when converting to dataframe or CSV

## 0.6.5

### Enhancements

* Added support for SpooledTemporaryFile file argument.

### Features

### Fixes


## 0.6.4

### Enhancements

* Added an "ocr_only" strategy for `partition_pdf`. Refactored the strategy decision
  logic into its own module.

### Features

### Fixes

## 0.6.3

### Enhancements

* Add an "ocr_only" strategy for `partition_image`.

### Features

* Added `partition_multiple_via_api` for partitioning multiple documents in a single REST
  API call.
* Added `stage_for_baseplate` function to prepare outputs for ingestion into Baseplate.
* Added `partition_odt` for processing Open Office documents.

### Fixes

* Updates the grouping logic in the `partition_pdf` fast strategy to group together text
  in the same bounding box.

## 0.6.2

### Enhancements

* Added logic to `partition_pdf` for detecting copy protected PDFs and falling back
  to the hi res strategy when necessary.


### Features

* Add `partition_via_api` for partitioning documents through the hosted API.

### Fixes

* Fix how `exceeds_cap_ratio` handles empty (returns `True` instead of `False`)
* Updates `detect_filetype` to properly detect JSONs when the MIME type is `text/plain`.

## 0.6.1

### Enhancements

* Updated the table extraction parameter name to be more descriptive

### Features

### Fixes

## 0.6.0

### Enhancements

* Adds an `ssl_verify` kwarg to `partition` and `partition_html` to enable turning off
  SSL verification for HTTP requests. SSL verification is on by default.
* Allows users to pass in ocr language to `partition_pdf` and `partition_image` through
  the `ocr_language` kwarg. `ocr_language` corresponds to the code for the language pack
  in Tesseract. You will need to install the relevant Tesseract language pack to use a
  given language.

### Features

* Table extraction is now possible for pdfs from `partition` and `partition_pdf`.
* Adds support for extracting attachments from `.msg` files

### Fixes

* Adds an `ssl_verify` kwarg to `partition` and `partition_html` to enable turning off
  SSL verification for HTTP requests. SSL verification is on by default.

## 0.5.13

### Enhancements

* Allow headers to be passed into `partition` when `url` is used.

### Features

* `bytes_string_to_string` cleaning brick for bytes string output.

### Fixes

* Fixed typo in call to `exactly_one` in `partition_json`
* unstructured-documents encode xml string if document_tree is `None` in `_read_xml`.
* Update to `_read_xml` so that Markdown files with embedded HTML process correctly.
* Fallback to "fast" strategy only emits a warning if the user specifies the "hi_res" strategy.
* unstructured-partition-text_type exceeds_cap_ratio fix returns and how capitalization ratios are calculated
* `partition_pdf` and `partition_text` group broken paragraphs to avoid fragmented `NarrativeText` elements.
* .json files resolved as "application/json" on centos7 (or other installs with older libmagic libs)

## 0.5.12

### Enhancements

* Add OS mimetypes DB to docker image, mainly for unstructured-api compat.
* Use the image registry as a cache when building Docker images.
* Adds the ability for `partition_text` to group together broken paragraphs.
* Added method to utils to allow date time format validation

### Features
* Add Slack connector to pull messages for a specific channel

* Add --partition-by-api parameter to unstructured-ingest
* Added `partition_rtf` for processing rich text files.
* `partition` now accepts a `url` kwarg in addition to `file` and `filename`.

### Fixes

* Allow encoding to be passed into `replace_mime_encodings`.
* unstructured-ingest connector-specific dependencies are imported on demand.
* unstructured-ingest --flatten-metadata supported for local connector.
* unstructured-ingest fix runtime error when using --metadata-include.

## 0.5.11

### Enhancements

### Features

### Fixes

* Guard against null style attribute in docx document elements
* Update HTML encoding to better support foreign language characters

## 0.5.10

### Enhancements

* Updated inference package
* Add sender, recipient, date, and subject to element metadata for emails

### Features

* Added `--download-only` parameter to `unstructured-ingest`

### Fixes

* FileNotFound error when filename is provided but file is not on disk

## 0.5.9

### Enhancements

### Features

### Fixes

* Convert file to str in helper `split_by_paragraph` for `partition_text`

## 0.5.8

### Enhancements

* Update `elements_to_json` to return string when filename is not specified
* `elements_from_json` may take a string instead of a filename with the `text` kwarg
* `detect_filetype` now does a final fallback to file extension.
* Empty tags are now skipped during the depth check for HTML processing.

### Features

* Add local file system to `unstructured-ingest`
* Add `--max-docs` parameter to `unstructured-ingest`
* Added `partition_msg` for processing MSFT Outlook .msg files.

### Fixes

* `convert_file_to_text` now passes through the `source_format` and `target_format` kwargs.
  Previously they were hard coded.
* Partitioning functions that accept a `text` kwarg no longer raise an error if an empty
  string is passed (and empty list of elements is returned instead).
* `partition_json` no longer fails if the input is an empty list.
* Fixed bug in `chunk_by_attention_window` that caused the last word in segments to be cut-off
  in some cases.

### BREAKING CHANGES

* `stage_for_transformers` now returns a list of elements, making it consistent with other
  staging bricks

## 0.5.7

### Enhancements

* Refactored codebase using `exactly_one`
* Adds ability to pass headers when passing a url in partition_html()
* Added optional `content_type` and `file_filename` parameters to `partition()` to bypass file detection

### Features

* Add `--flatten-metadata` parameter to `unstructured-ingest`
* Add `--fields-include` parameter to `unstructured-ingest`

### Fixes

## 0.5.6

### Enhancements

* `contains_english_word()`, used heavily in text processing, is 10x faster.

### Features

* Add `--metadata-include` and `--metadata-exclude` parameters to `unstructured-ingest`
* Add `clean_non_ascii_chars` to remove non-ascii characters from unicode string

### Fixes

* Fix problem with PDF partition (duplicated test)

## 0.5.4

### Enhancements

* Added Biomedical literature connector for ingest cli.
* Add `FsspecConnector` to easily integrate any existing `fsspec` filesystem as a connector.
* Rename `s3_connector.py` to `s3.py` for readability and consistency with the
  rest of the connectors.
* Now `S3Connector` relies on `s3fs` instead of on `boto3`, and it inherits
  from `FsspecConnector`.
* Adds an `UNSTRUCTURED_LANGUAGE_CHECKS` environment variable to control whether or not language
  specific checks like vocabulary and POS tagging are applied. Set to `"true"` for higher
  resolution partitioning and `"false"` for faster processing.
* Improves `detect_filetype` warning to include filename when provided.
* Adds a "fast" strategy for partitioning PDFs with PDFMiner. Also falls back to the "fast"
  strategy if detectron2 is not available.
* Start deprecation life cycle for `unstructured-ingest --s3-url` option, to be deprecated in
  favor of `--remote-url`.

### Features

* Add `AzureBlobStorageConnector` based on its `fsspec` implementation inheriting
from `FsspecConnector`
* Add `partition_epub` for partitioning e-books in EPUB3 format.

### Fixes

* Fixes processing for text files with `message/rfc822` MIME type.
* Open xml files in read-only mode when reading contents to construct an XMLDocument.

## 0.5.3

### Enhancements

* `auto.partition()` can now load Unstructured ISD json documents.
* Simplify partitioning functions.
* Improve logging for ingest CLI.

### Features

* Add `--wikipedia-auto-suggest` argument to the ingest CLI to disable automatic redirection
  to pages with similar names.
* Add setup script for Amazon Linux 2
* Add optional `encoding` argument to the `partition_(text/email/html)` functions.
* Added Google Drive connector for ingest cli.
* Added Gitlab connector for ingest cli.

### Fixes

## 0.5.2

### Enhancements

* Fully move from printing to logging.
* `unstructured-ingest` now uses a default `--download_dir` of `$HOME/.cache/unstructured/ingest`
rather than a "tmp-ingest-" dir in the working directory.

### Features

### Fixes

* `setup_ubuntu.sh` no longer fails in some contexts by interpreting
`DEBIAN_FRONTEND=noninteractive` as a command
* `unstructured-ingest` no longer re-downloads files when --preserve-downloads
is used without --download-dir.
* Fixed an issue that was causing text to be skipped in some HTML documents.

## 0.5.1

### Enhancements

### Features

### Fixes

* Fixes an error causing JavaScript to appear in the output of `partition_html` sometimes.
* Fix several issues with the `requires_dependencies` decorator, including the error message
  and how it was used, which had caused an error for `unstructured-ingest --github-url ...`.

## 0.5.0

### Enhancements

* Add `requires_dependencies` Python decorator to check dependencies are installed before
  instantiating a class or running a function

### Features

* Added Wikipedia connector for ingest cli.

### Fixes

* Fix `process_document` file cleaning on failure
* Fixes an error introduced in the metadata tracking commit that caused `NarrativeText`
  and `FigureCaption` elements to be represented as `Text` in HTML documents.

## 0.4.16

### Enhancements

* Fallback to using file extensions for filetype detection if `libmagic` is not present

### Features

* Added setup script for Ubuntu
* Added GitHub connector for ingest cli.
* Added `partition_md` partitioner.
* Added Reddit connector for ingest cli.

### Fixes

* Initializes connector properly in ingest.main::MainProcess
* Restricts version of unstructured-inference to avoid multithreading issue

## 0.4.15

### Enhancements

* Added `elements_to_json` and `elements_from_json` for easier serialization/deserialization
* `convert_to_dict`, `dict_to_elements` and `convert_to_csv` are now aliases for functions
  that use the ISD terminology.

### Fixes

* Update to ensure all elements are preserved during serialization/deserialization

## 0.4.14

* Automatically install `nltk` models in the `tokenize` module.

## 0.4.13

* Fixes unstructured-ingest cli.

## 0.4.12

* Adds console_entrypoint for unstructured-ingest, other structure/doc updates related to ingest.
* Add `parser` parameter to `partition_html`.

## 0.4.11

* Adds `partition_doc` for partitioning Word documents in `.doc` format. Requires `libreoffice`.
* Adds `partition_ppt` for partitioning PowerPoint documents in `.ppt` format. Requires `libreoffice`.

## 0.4.10

* Fixes `ElementMetadata` so that it's JSON serializable when the filename is a `Path` object.

## 0.4.9

* Added ingest modules and s3 connector, sample ingest script
* Default to `url=None` for `partition_pdf` and `partition_image`
* Add ability to skip English specific check by setting the `UNSTRUCTURED_LANGUAGE` env var to `""`.
* Document `Element` objects now track metadata

## 0.4.8

* Modified XML and HTML parsers not to load comments.

## 0.4.7

* Added the ability to pull an HTML document from a url in `partition_html`.
* Added the the ability to get file summary info from lists of filenames and lists
  of file contents.
* Added optional page break to `partition` for `.pptx`, `.pdf`, images, and `.html` files.
* Added `to_dict` method to document elements.
* Include more unicode quotes in `replace_unicode_quotes`.

## 0.4.6

* Loosen the default cap threshold to `0.5`.
* Add a `UNSTRUCTURED_NARRATIVE_TEXT_CAP_THRESHOLD` environment variable for controlling
  the cap ratio threshold.
* Unknown text elements are identified as `Text` for HTML and plain text documents.
* `Body Text` styles no longer default to `NarrativeText` for Word documents. The style information
  is insufficient to determine that the text is narrative.
* Upper cased text is lower cased before checking for verbs. This helps avoid some missed verbs.
* Adds an `Address` element for capturing elements that only contain an address.
* Suppress the `UserWarning` when detectron is called.
* Checks that titles and narrative test have at least one English word.
* Checks that titles and narrative text are at least 50% alpha characters.
* Restricts titles to a maximum word length. Adds a `UNSTRUCTURED_TITLE_MAX_WORD_LENGTH`
  environment variable for controlling the max number of words in a title.
* Updated `partition_pptx` to order the elements on the page

## 0.4.4

* Updated `partition_pdf` and `partition_image` to return `unstructured` `Element` objects
* Fixed the healthcheck url path when partitioning images and PDFs via API
* Adds an optional `coordinates` attribute to document objects
* Adds `FigureCaption` and `CheckBox` document elements
* Added ability to split lists detected in `LayoutElement` objects
* Adds `partition_pptx` for partitioning PowerPoint documents
* LayoutParser models now download from HugginfaceHub instead of DropBox
* Fixed file type detection for XML and HTML files on Amazone Linux

## 0.4.3

* Adds `requests` as a base dependency
* Fix in `exceeds_cap_ratio` so the function doesn't break with empty text
* Fix bug in `_parse_received_data`.
* Update `detect_filetype` to properly handle `.doc`, `.xls`, and `.ppt`.

## 0.4.2

* Added `partition_image` to process documents in an image format.
* Fixed utf-8 encoding error in `partition_email` with attachments for `text/html`

## 0.4.1

* Added support for text files in the `partition` function
* Pinned `opencv-python` for easier installation on Linux

## 0.4.0

* Added generic `partition` brick that detects the file type and routes a file to the appropriate
  partitioning brick.
* Added a file type detection module.
* Updated `partition_html` and `partition_eml` to support file-like objects in 'rb' mode.
* Cleaning brick for removing ordered bullets `clean_ordered_bullets`.
* Extract brick method for ordered bullets `extract_ordered_bullets`.
* Test for `clean_ordered_bullets`.
* Test for `extract_ordered_bullets`.
* Added `partition_docx` for pre-processing Word Documents.
* Added new REGEX patterns to extract email header information
* Added new functions to extract header information `parse_received_data` and `partition_header`
* Added new function to parse plain text files `partition_text`
* Added new cleaners functions `extract_ip_address`, `extract_ip_address_name`, `extract_mapi_id`, `extract_datetimetz`
* Add new `Image` element and function to find embedded images `find_embedded_images`
* Added `get_directory_file_info` for summarizing information about source documents

## 0.3.5

* Add support for local inference
* Add new pattern to recognize plain text dash bullets
* Add test for bullet patterns
* Fix for `partition_html` that allows for processing `div` tags that have both text and child
  elements
* Add ability to extract document metadata from `.docx`, `.xlsx`, and `.jpg` files.
* Helper functions for identifying and extracting phone numbers
* Add new function `extract_attachment_info` that extracts and decodes the attachment
of an email.
* Staging brick to convert a list of `Element`s to a `pandas` dataframe.
* Add plain text functionality to `partition_email`

## 0.3.4

* Python-3.7 compat

## 0.3.3

* Removes BasicConfig from logger configuration
* Adds the `partition_email` partitioning brick
* Adds the `replace_mime_encodings` cleaning bricks
* Small fix to HTML parsing related to processing list items with sub-tags
* Add `EmailElement` data structure to store email documents

## 0.3.2

* Added `translate_text` brick for translating text between languages
* Add an `apply` method to make it easier to apply cleaners to elements

## 0.3.1

* Added \_\_init.py\_\_ to `partition`

## 0.3.0

* Implement staging brick for Argilla. Converts lists of `Text` elements to `argilla` dataset classes.
* Removing the local PDF parsing code and any dependencies and tests.
* Reorganizes the staging bricks in the unstructured.partition module
* Allow entities to be passed into the Datasaur staging brick
* Added HTML escapes to the `replace_unicode_quotes` brick
* Fix bad responses in partition_pdf to raise ValueError
* Adds `partition_html` for partitioning HTML documents.

## 0.2.6

* Small change to how \_read is placed within the inheritance structure since it doesn't really apply to pdf
* Add partitioning brick for calling the document image analysis API

## 0.2.5

* Update python requirement to >=3.7

## 0.2.4

* Add alternative way of importing `Final` to support google colab

## 0.2.3

* Add cleaning bricks for removing prefixes and postfixes
* Add cleaning bricks for extracting text before and after a pattern

## 0.2.2

* Add staging brick for Datasaur

## 0.2.1

* Added brick to convert an ISD dictionary to a list of elements
* Update `PDFDocument` to use the `from_file` method
* Added staging brick for CSV format for ISD (Initial Structured Data) format.
* Added staging brick for separating text into attention window size chunks for `transformers`.
* Added staging brick for LabelBox.
* Added ability to upload LabelStudio predictions
* Added utility function for JSONL reading and writing
* Added staging brick for CSV format for Prodigy
* Added staging brick for Prodigy
* Added ability to upload LabelStudio annotations
* Added text_field and id_field to stage_for_label_studio signature

## 0.2.0

* Initial release of unstructured<|MERGE_RESOLUTION|>--- conflicted
+++ resolved
@@ -3,12 +3,9 @@
 ### Enhancements
 
 * **Adds data source properties to SharePoint, Outlook, Onedrive, Reddit, and Slack connectors** These properties (date_created, date_modified, version, source_url, record_locator) are written to element metadata during ingest, mapping elements to information about the document source from which they derive. This functionality enables downstream applications to reveal source document applications, e.g. a link to a GDrive doc, Salesforce record, etc.
-<<<<<<< HEAD
+* **Add functionality to save embedded images in PDF's separately as images** This allows users to save embedded images in PDF's separately as images, given some directory path. The saved image path is written to the metadata for the Image element. Downstream applications may benefit by providing users with image links from relevant "hits."
 * **Deduplicate nested elements to reduce noise in partition pdf or image results** Using `unstructured-inference==0.6.1`, which adds post processing steps to remove nested elements to reduce noise in the end results.
 * **Use `yolox_quantized` as default element detection model to improve table detection recall** `yolox_quantized` detects more diverse types of elements than current default `detectron` model and it improves the recall of table element detection. As part of the switch the element type `Section-header` is now mapped to `Title` so that `yolox` detected elements reproduces the same category types as `detectron` after mapping.
-=======
-* **Add functionality to save embedded images in PDF's separately as images** This allows users to save embedded images in PDF's separately as images, given some directory path. The saved image path is written to the metadata for the Image element. Downstream applications may benefit by providing users with image links from relevant "hits."
->>>>>>> 2d951722
 
 ### Features
 
