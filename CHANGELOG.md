--- conflicted
+++ resolved
@@ -1,8 +1,4 @@
-<<<<<<< HEAD
-## 0.10.17-dev11
-=======
 ## 0.10.19-dev10
->>>>>>> 19d8bff2
 
 ### Enhancements
 
