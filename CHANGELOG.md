--- conflicted
+++ resolved
@@ -4,12 +4,8 @@
 
 ### Features
 
-<<<<<<< HEAD
-* **Add OctoAI embedder** Adds support for embeddings via OctoAI.
 * **Add table structure evaluation** Adds a new function to evaluate the structure of a table and return a metric that represents the quality of the table structure. This function is used to evaluate the quality of the table structure and the table contents.
 
-=======
->>>>>>> 6d17b9a7
 ### Fixes
 
 * **Add OctoAI embedder** Adds support for embeddings via OctoAI.
