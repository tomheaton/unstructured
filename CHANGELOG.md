<<<<<<< HEAD
## 0.10.26-dev8
=======
## 0.10.26
>>>>>>> 2e9f4c48

### Enhancements

* **Add CI evaluation workflow** Adds evaluation metrics to the current ingest workflow to measure the performance of each file extracted as well as aggregated-level performance.
* **Fsspec downstream connectors** New destination connector added to ingest CLI, users may now use `unstructured-ingest` to write to any of the following:
  * Azure
  * Box
  * Dropbox
  * Google Cloud Service

### Features

* **Functionality to catch and classify overlapping/nested elements** Method to identify overlapping-bboxes cases within detected elements in a document. It returns two values: a boolean defining if there are overlapping elements present, and a list reporting them with relevant metadata. The output includes information about the `overlapping_elements`, `overlapping_case`, `overlapping_percentage`, `largest_ngram_percentage`, `overlap_percentage_total`, `max_area`, `min_area`, and `total_area`. 
* **Add Local connector source metadata** python's os module used to pull stats from local file when processing via the local connector and populates fields such as last modified time, created time.
* **Add Local connector source metadata.** python's os module used to pull stats from local file when processing via the local connector and populates fields such as last modified time, created time.

### Fixes

* **Fixes elements partitioned from an image file missing certain metadata** Metadata for image files, like file type, was being handled differently from other file types. This caused a bug where other metadata, like the file name, was being missed. This change brought metadata handling for image files to be more in line with the handling for other file types so that file name and other metadata fields are being captured.
* **Adds `typing-extensions` as an explicit dependency** This package is an implicit dependency, but the module is being imported directly in `unstructured.documents.elements` so the dependency should be explicit in case changes in other dependencies lead to `typing-extensions` being dropped as a dependency.
* **Stop passing `extract_tables` to `unstructured-inference` since it is now supported in `unstructured` instead** Table extraction previously occurred in `unstructured-inference`, but that logic, except for the table model itself, is now a part of the `unstructured` library. Thus the parameter triggering table extraction is no longer passed to the `unstructured-inference` package. Also noted the table output regression for PDF files.
* **Fix a bug in Table partitioning** Previously the `skip_infer_table_types` variable used in `partition` was not being passed down to specific file partitioners. Now you can utilize the `skip_infer_table_types` list variable when calling `partition` to specify the filetypes for which you want to skip table extraction, or the `infer_table_structure` boolean variable on the file specific partitioning function.
* **Fix partition docx without sections** Some docx files, like those from teams output, do not contain sections and it would produce no results because the code assumes all components are in sections. Now if no sections is detected from a document we iterate through the paragraphs and return contents found in the paragraphs.

## 0.10.25

### Enhancements

* **Duplicate CLI param check** Given that many of the options associated with the `Click` based cli ingest commands are added dynamically from a number of configs, a check was incorporated to make sure there were no duplicate entries to prevent new configs from overwriting already added options.
* **Ingest CLI refactor for better code reuse** Much of the ingest cli code can be templated and was a copy-paste across files, adding potential risk. Code was refactored to use a base class which had much of the shared code templated.

### Features

* **Table OCR refactor** support Table OCR with pre-computed OCR data to ensure we only do one OCR for entrie document. User can specify
ocr agent tesseract/paddle in environment variable `OCR_AGENT` for OCRing the entire document.
* **Adds accuracy function** The accuracy scoring was originally an option under `calculate_edit_distance`. For easy function call, it is now a wrapper around the original function that calls edit_distance and return as "score".
* **Adds HuggingFaceEmbeddingEncoder** The HuggingFace Embedding Encoder uses a local embedding model as opposed to using an API.
* **Add AWS bedrock embedding connector** `unstructured.embed.bedrock` now provides a connector to use AWS bedrock's `titan-embed-text` model to generate embeddings for elements. This features requires valid AWS bedrock setup and an internet connectionto run.

### Fixes

* **Import PDFResourceManager more directly** We were importing `PDFResourceManager` from `pdfminer.converter` which was causing an error for some users. We changed to import from the actual location of `PDFResourceManager`, which is `pdfminer.pdfinterp`.
* **Fix language detection of elements with empty strings** This resolves a warning message that was raised by `langdetect` if the language was attempted to be detected on an empty string. Language detection is now skipped for empty strings.
* **Fix chunks breaking on regex-metadata matches.** Fixes "over-chunking" when `regex_metadata` was used, where every element that contained a regex-match would start a new chunk.
* **Fix regex-metadata match offsets not adjusted within chunk.** Fixes incorrect regex-metadata match start/stop offset in chunks where multiple elements are combined.
* **Map source cli command configs when destination set** Due to how the source connector is dynamically called when the destination connector is set via the CLI, the configs were being set incorrectoy, causing the source connector to break. The configs were fixed and updated to take into account Fsspec-specific connectors.
* **Fix metrics folder not discoverable** Fixes issue where unstructured/metrics folder is not discoverable on PyPI by adding an `__init__.py` file under the folder.
* **Fix a bug when `parition_pdf` get `model_name=None`** In API usage the `model_name` value is `None` and the `cast` function in `partition_pdf` would return `None` and lead to attribution error. Now we use `str` function to explicit convert the content to string so it is garanteed to have `starts_with` and other string functions as attributes
* **Fix html partition fail on tables without `tbody` tag** HTML tables may sometimes just contain headers without body (`tbody` tag)
* **Fix out-of-order sequencing of split chunks.** Fixes behavior where "split" chunks were inserted at the beginning of the chunk sequence. This would produce a chunk sequence like [5a, 5b, 3a, 3b, 1, 2, 4] when sections 3 and 5 exceeded `max_characters`.
* **Deserialization of ingest docs fixed** When ingest docs are being deserialized as part of the ingest pipeline process (cli), there were certain fields that weren't getting persisted (metadata and date processed). The from_dict method was updated to take these into account and a unit test added to check.
* **Map source cli command configs when destination set** Due to how the source connector is dynamically called when the destination connector is set via the CLI, the configs were being set incorrectoy, causing the source connector to break. The configs were fixed and updated to take into account Fsspec-specific connectors.
* **Deserialization of ingest docs fixed** When ingest docs are being deserialized as part of the ingest pipeline process (cli), there were certain fields that weren't getting persisted (metadata and date processed). The from_dict method was updated to take these into account and a unit test added to check.

## 0.10.24

### Enhancements

* **Improve natural reading order** Some `OCR` elements with only spaces in the text have full-page width in the bounding box, which causes the `xycut` sorting to not work as expected. Now the logic to parse OCR results removes any elements with only spaces (more than one space).
* **Ingest compression utilities and fsspec connector support** Generic utility code added to handle files that get pulled from a source connector that are either tar or zip compressed and uncompress them locally. This is then processed using a local source connector. Currently this functionality has been incorporated into the fsspec connector and all those inheriting from it (currently: Azure Blob Storage, Google Cloud Storage, S3, Box, and Dropbox).
* **Ingest destination connectors support for writing raw list of elements** Along with the default write method used in the ingest pipeline to write the json content associated with the ingest docs, each destination connector can now also write a raw list of elements to the desired downstream location without having an ingest doc associated with it.

### Features

* **Adds element type percent match function** In order to evaluate the element type extracted, we add a function that calculates the matched percentage between two frequency dictionary.

### Fixes

* **Fix paddle model file not discoverable** Fixes issue where ocr_models/paddle_ocr.py file is not discoverable on PyPI by adding
an `__init__.py` file under the folder.
* **Chipper v2 Fixes** Includes fix for a memory leak and rare last-element bbox fix. (unstructured-inference==0.7.7)
* **Fix image resizing issue** Includes fix related to resizing images in the tables pipeline. (unstructured-inference==0.7.6)

## 0.10.23

### Enhancements

* **Add functionality to limit precision when serializing to json** Precision for `points` is limited to 1 decimal point if coordinates["system"] == "PixelSpace" (otherwise 2 decimal points?). Precision for `detection_class_prob` is limited to 5 decimal points.
* **Fix csv file detection logic when mime-type is text/plain** Previously the logic to detect csv file type was considering only first row's comma count comparing with the header_row comma count and both the rows being same line the result was always true, Now the logic is changed to consider the comma's count for all the lines except first line and compare with header_row comma count.
* **Improved inference speed for Chipper V2** API requests with 'hi_res_model_name=chipper' now have ~2-3x faster responses.

### Features

### Fixes

* **Cleans up temporary files after conversion** Previously a file conversion utility was leaving temporary files behind on the filesystem without removing them when no longer needed. This fix helps prevent an accumulation of temporary files taking up excessive disk space.
* **Fixes `under_non_alpha_ratio` dividing by zero** Although this function guarded against a specific cause of division by zero, there were edge cases slipping through like strings with only whitespace. This update more generally prevents the function from performing a division by zero.
* **Fix languages default** Previously the default language was being set to English when elements didn't have text or if langdetect could not detect the language. It now defaults to None so there is not misleading information about the language detected.
* **Fixes recursion limit error that was being raised when partitioning Excel documents of a certain size** Previously we used a recursive method to find subtables within an excel sheet. However this would run afoul of Python's recursion depth limit when there was a contiguous block of more than 1000 cells within a sheet. This function has been updated to use the NetworkX library which avoids Python recursion issues.

## 0.10.22

### Enhancements

* **bump `unstructured-inference` to `0.7.3`** The updated version of `unstructured-inference` supports a new version of the Chipper model, as well as a cleaner schema for its output classes. Support is included for new inference features such as hierarchy and ordering.
* **Expose skip_infer_table_types in ingest CLI.** For each connector a new `--skip-infer-table-types` parameter was added to map to the `skip_infer_table_types` partition argument. This gives more granular control to unstructured-ingest users, allowing them to specify the file types for which we should attempt table extraction.
* **Add flag to ingest CLI to raise error if any single doc fails in pipeline** Currently if a single doc fails in the pipeline, the whole thing halts due to the error. This flag defaults to log an error but continue with the docs it can.
* **Emit hyperlink metadata for DOCX file-type.** DOCX partitioner now adds `metadata.links`, `metadata.link_texts` and `metadata.link_urls` for elements that contain a hyperlink that points to an external resource. So-called "jump" links pointing to document internal locations (such as those found in a table-of-contents "jumping" to a chapter or section) are excluded.

### Features

* **Add `elements_to_text` as a staging helper function** In order to get a single clean text output from unstructured for metric calculations, automate the process of extracting text from elements using this function.
* **Adds permissions(RBAC) data ingestion functionality for the Sharepoint connector.** Problem: Role based access control is an important component in many data storage systems. Users may need to pass permissions (RBAC) data to downstream systems when ingesting data. Feature: Added permissions data ingestion functionality to the Sharepoint connector.

### Fixes

* **Fixes PDF list parsing creating duplicate list items** Previously a bug in PDF list item parsing caused removal of other elements and duplication of the list item
* **Fixes duplicated elements** Fixes issue where elements are duplicated when embeddings are generated. This will allow users to generate embeddings for their list of Elements without duplicating/breaking the orginal content.
* **Fixes failure when flagging for embeddings through unstructured-ingest** Currently adding the embedding parameter to any connector results in a failure on the copy stage. This is resolves the issue by adding the IngestDoc to the context map in the embedding node's `run` method. This allows users to specify that connectors fetch embeddings without failure.
* **Fix ingest pipeline reformat nodes not discoverable** Fixes issue where  reformat nodes raise ModuleNotFoundError on import. This was due to the directory was missing `__init__.py` in order to make it discoverable.
* **Fix default language in ingest CLI** Previously the default was being set to english which injected potentially incorrect information to downstream language detection libraries. By setting the default to None allows those libraries to better detect what language the text is in the doc being processed.

## 0.10.21

* **Adds Scarf analytics**.

## 0.10.20

### Enhancements

* **Add document level language detection functionality.** Adds the "auto" default for the languages param to all partitioners. The primary language present in the document is detected using the `langdetect` package. Additional param `detect_language_per_element` is also added for partitioners that return multiple elements. Defaults to `False`.
* **Refactor OCR code** The OCR code for entire page is moved from unstructured-inference to unstructured. On top of continuing support for OCR language parameter, we also support two OCR processing modes, "entire_page" or "individual_blocks".
* **Align to top left when shrinking bounding boxes for `xy-cut` sorting:** Update `shrink_bbox()` to keep top left rather than center.
* **Add visualization script to annotate elements** This script is often used to analyze/visualize elements with coordinates (e.g. partition_pdf()).
* **Adds data source properties to the Jira, Github and Gitlab connectors** These properties (date_created, date_modified, version, source_url, record_locator) are written to element metadata during ingest, mapping elements to information about the document source from which they derive. This functionality enables downstream applications to reveal source document applications, e.g. a link to a GDrive doc, Salesforce record, etc.
* **Improve title detection in pptx documents** The default title textboxes on a pptx slide are now categorized as titles.
* **Improve hierarchy detection in pptx documents** List items, and other slide text are properly nested under the slide title. This will enable better chunking of pptx documents.
* **Refactor of the ingest cli workflow** The refactored approach uses a dynamically set pipeline with a snapshot along each step to save progress and accommodate continuation from a snapshot if an error occurs. This also allows the pipeline to dynamically assign any number of steps to modify the partitioned content before it gets written to a destination.
* **Applies `max_characters=<n>` argument to all element types in `add_chunking_strategy` decorator** Previously this argument was only utilized in chunking Table elements and now applies to all partitioned elements if `add_chunking_strategy` decorator is utilized, further preparing the elements for downstream processing.
* **Add common retry strategy utilities for unstructured-ingest** Dynamic retry strategy with exponential backoff added to Notion source connector.
*
### Features

* **Adds `bag_of_words` and `percent_missing_text` functions** In order to count the word frequencies in two input texts and calculate the percentage of text missing relative to the source document.
* **Adds `edit_distance` calculation metrics** In order to benchmark the cleaned, extracted text with unstructured, `edit_distance` (`Levenshtein distance`) is included.
* **Adds detection_origin field to metadata** Problem: Currently isn't an easy way to find out how an element was created. With this change that information is added. Importance: With this information the developers and users are now able to know how an element was created to make decisions on how to use it. In order tu use this feature
setting UNSTRUCTURED_INCLUDE_DEBUG_METADATA=true is needed.
* **Adds a function that calculates frequency of the element type and its depth** To capture the accuracy of element type extraction, this function counts the occurrences of each unique element type with its depth for use in element metrics.

### Fixes

* **Fix zero division error in annotation bbox size** This fixes the bug where we find annotation bboxes realted to an element that need to divide the intersection size between annotation bbox and element bbox by the size of the annotation bbox
* **Fix prevent metadata module from importing dependencies from unnecessary modules** Problem: The `metadata` module had several top level imports that were only used in and applicable to code related to specific document types, while there were many general-purpose functions. As a result, general-purpose functions couldn't be used without unnecessary dependencies being installed. Fix: moved 3rd party dependency top level imports to inside the functions in which they are used and applied a decorator to check that the dependency is installed and emit a helpful error message if not.
* **Fixes category_depth None value for Title elements** Problem: `Title` elements from `chipper` get `category_depth`= None even when `Headline` and/or `Subheadline` elements are present in the same page. Fix: all `Title` elements with `category_depth` = None should be set to have a depth of 0 instead iff there are `Headline` and/or `Subheadline` element-types present. Importance: `Title` elements should be equivalent html `H1` when nested headings are present; otherwise, `category_depth` metadata can result ambiguous within elements in a page.
* **Tweak `xy-cut` ordering output to be more column friendly** This results in the order of elements more closely reflecting natural reading order which benefits downstream applications. While element ordering from `xy-cut` is usually mostly correct when ordering multi-column documents, sometimes elements from a RHS column will appear before elements in a LHS column. Fix: add swapped `xy-cut` ordering by sorting by X coordinate first and then Y coordinate.
* **Fixes badly initialized Formula** Problem: YoloX contain new types of elements, when loading a document that contain formulas a new element of that class
should be generated, however the Formula class inherits from Element instead of Text. After this change the element is correctly created with the correct class
allowing the document to be loaded. Fix: Change parent class for Formula to Text. Importance: Crucial to be able to load documents that contain formulas.
* **Fixes pdf uri error** An error was encountered when URI type of `GoToR` which refers to pdf resources outside of its own was detected since no condition catches such case. The code is fixing the issue by initialize URI before any condition check.


## 0.10.19

### Enhancements

* **Adds XLSX document level language detection** Enhancing on top of language detection functionality in previous release, we now support language detection within `.xlsx` file type at Element level.
* **bump `unstructured-inference` to `0.6.6`** The updated version of `unstructured-inference` makes table extraction in `hi_res` mode configurable to fine tune table extraction performance; it also improves element detection by adding a deduplication post processing step in the `hi_res` partitioning of pdfs and images.
* **Detect text in HTML Heading Tags as Titles** This will increase the accuracy of hierarchies in HTML documents and provide more accurate element categorization. If text is in an HTML heading tag and is not a list item, address, or narrative text, categorize it as a title.
* **Update python-based docs** Refactor docs to use the actual unstructured code rather than using the subprocess library to run the cli command itself.
* **Adds Table support for the `add_chunking_strategy` decorator to partition functions.** In addition to combining elements under Title elements, user's can now specify the `max_characters=<n>` argument to chunk Table elements into TableChunk elements with `text` and `text_as_html` of length <n> characters. This means partitioned Table results are ready for use in downstream applications without any post processing.
* **Expose endpoint url for s3 connectors** By allowing for the endpoint url to be explicitly overwritten, this allows for any non-AWS data providers supporting the s3 protocol to be supported (i.e. minio).

### Features

* **change default `hi_res` model for pdf/image partition to `yolox`** Now partitioning pdf/image using `hi_res` strategy utilizes `yolox_quantized` model isntead of `detectron2_onnx` model. This new default model has better recall for tables and produces more detailed categories for elements.
* **XLSX can now reads subtables within one sheet** Problem: Many .xlsx files are not created to be read as one full table per sheet. There are subtables, text and header along with more informations to extract from each sheet. Feature: This `partition_xlsx` now can reads subtable(s) within one .xlsx sheet, along with extracting other title and narrative texts. Importance: This enhance the power of .xlsx reading to not only one table per sheet, allowing user to capture more data tables from the file, if exists.
* **Update Documentation on Element Types and Metadata**: We have updated the documentation according to the latest element types and metadata. It includes the common and additional metadata provided by the Partitions and Connectors.

### Fixes

* **Fixes partition_pdf is_alnum reference bug** Problem: The `partition_pdf` when attempt to get bounding box from element experienced a reference before assignment error when the first object is not text extractable.  Fix: Switched to a flag when the condition is met. Importance: Crucial to be able to partition with pdf.
* **Fix various cases of HTML text missing after partition**
  Problem: Under certain circumstances, text immediately after some HTML tags will be misssing from partition result.
  Fix: Updated code to deal with these cases.
  Importance: This will ensure the correctness when partitioning HTML and Markdown documents.
* **Fixes chunking when `detection_class_prob` appears in Element metadata** Problem: when `detection_class_prob` appears in Element metadata, Elements will only be combined by chunk_by_title if they have the same `detection_class_prob` value (which is rare). This is unlikely a case we ever need to support and most often results in no chunking. Fix: `detection_class_prob` is included in the chunking list of metadata keys excluded for similarity comparison. Importance: This change allows `chunk_by_title` to operate as intended for documents which include `detection_class_prob` metadata in their Elements.

## 0.10.18

### Enhancements

* **Better detection of natural reading order in images and PDF's** The elements returned by partition better reflect natural reading order in some cases, particularly in complicated multi-column layouts, leading to better chunking and retrieval for downstream applications. Achieved by improving the `xy-cut` sorting to preprocess bboxes, shrinking all bounding boxes by 90% along x and y axes (still centered around the same center point), which allows projection lines to be drawn where not possible before if layout bboxes overlapped.
* **Improves `partition_xml` to be faster and more memory efficient when partitioning large XML files** The new behavior is to partition iteratively to prevent loading the entire XML tree into memory at once in most use cases.
* **Adds data source properties to SharePoint, Outlook, Onedrive, Reddit, Slack, DeltaTable connectors** These properties (date_created, date_modified, version, source_url, record_locator) are written to element metadata during ingest, mapping elements to information about the document source from which they derive. This functionality enables downstream applications to reveal source document applications, e.g. a link to a GDrive doc, Salesforce record, etc.
* **Add functionality to save embedded images in PDF's separately as images** This allows users to save embedded images in PDF's separately as images, given some directory path. The saved image path is written to the metadata for the Image element. Downstream applications may benefit by providing users with image links from relevant "hits."
* **Azure Cognite Search destination connector** New Azure Cognitive Search destination connector added to ingest CLI.  Users may now use `unstructured-ingest` to write partitioned data from over 20 data sources (so far) to an Azure Cognitive Search index.
* **Improves salesforce partitioning** Partitions Salesforce data as xlm instead of text for improved detail and flexibility. Partitions htmlbody instead of textbody for Salesforce emails. Importance: Allows all Salesforce fields to be ingested and gives Salesforce emails more detailed partitioning.
* **Add document level language detection functionality.** Introduces the "auto" default for the languages param, which then detects the languages present in the document using the `langdetect` package. Adds the document languages as ISO 639-3 codes to the element metadata. Implemented only for the partition_text function to start.
* **PPTX partitioner refactored in preparation for enhancement.** Behavior should be unchanged except that shapes enclosed in a group-shape are now included, as many levels deep as required (a group-shape can itself contain a group-shape).
* **Embeddings support for the SharePoint SourceConnector via unstructured-ingest CLI** The SharePoint connector can now optionally create embeddings from the elements it pulls out during partition and upload those embeddings to Azure Cognitive Search index.
* **Improves hierarchy from docx files by leveraging natural hierarchies built into docx documents**  Hierarchy can now be detected from an indentation level for list bullets/numbers and by style name (e.g. Heading 1, List Bullet 2, List Number).
* **Chunking support for the SharePoint SourceConnector via unstructured-ingest CLI** The SharePoint connector can now optionally chunk the elements pulled out during partition via the chunking unstructured brick. This can be used as a stage before creating embeddings.

### Features

* **Adds `links` metadata in `partition_pdf` for `fast` strategy.** Problem: PDF files contain rich information and hyperlink that Unstructured did not captured earlier. Feature: `partition_pdf` now can capture embedded links within the file along with its associated text and page number. Importance: Providing depth in extracted elements give user a better understanding and richer context of documents. This also enables user to map to other elements within the document if the hyperlink is refered internally.
* **Adds the embedding module to be able to embed Elements** Problem: Many NLP applications require the ability to represent parts of documents in a semantic way. Until now, Unstructured did not have text embedding ability within the core library. Feature: This embedding module is able to track embeddings related data with a class, embed a list of elements, and return an updated list of Elements with the *embeddings* property. The module is also able to embed query strings. Importance: Ability to embed documents or parts of documents will enable users to make use of these semantic representations in different NLP applications, such as search, retrieval, and retrieval augmented generation.

### Fixes

* **Fixes a metadata source serialization bug** Problem: In unstructured elements, when loading an elements json file from the disk, the data_source attribute is assumed to be an instance of DataSourceMetadata and the code acts based on that. However the loader did not satisfy the assumption, and loaded it as a dict instead, causing an error. Fix: Added necessary code block to initialize a DataSourceMetadata object, also refactored DataSourceMetadata.from_dict() method to remove redundant code. Importance: Crucial to be able to load elements (which have data_source fields) from json files.
* **Fixes issue where unstructured-inference was not getting updated** Problem: unstructured-inference was not getting upgraded to the version to match unstructured release when doing a pip install.  Solution: using `pip install unstructured[all-docs]` it will now upgrade both unstructured and unstructured-inference. Importance: This will ensure that the inference library is always in sync with the unstructured library, otherwise users will be using outdated libraries which will likely lead to unintended behavior.
* **Fixes SharePoint connector failures if any document has an unsupported filetype** Problem: Currently the entire connector ingest run fails if a single IngestDoc has an unsupported filetype. This is because a ValueError is raised in the IngestDoc's `__post_init__`. Fix: Adds a try/catch when the IngestConnector runs get_ingest_docs such that the error is logged but all processable documents->IngestDocs are still instantiated and returned. Importance: Allows users to ingest SharePoint content even when some files with unsupported filetypes exist there.
* **Fixes Sharepoint connector server_path issue** Problem: Server path for the Sharepoint Ingest Doc was incorrectly formatted, causing issues while fetching pages from the remote source. Fix: changes formatting of remote file path before instantiating SharepointIngestDocs and appends a '/' while fetching pages from the remote source. Importance: Allows users to fetch pages from Sharepoint Sites.
* **Fixes Sphinx errors.** Fixes errors when running Sphinx `make html` and installs library to suppress warnings.
* **Fixes a metadata backwards compatibility error** Problem: When calling `partition_via_api`, the hosted api may return an element schema that's newer than the current `unstructured`. In this case, metadata fields were added which did not exist in the local `ElementMetadata` dataclass, and `__init__()` threw an error. Fix: remove nonexistent fields before instantiating in `ElementMetadata.from_json()`. Importance: Crucial to avoid breaking changes when adding fields.
* **Fixes issue with Discord connector when a channel returns `None`** Problem: Getting the `jump_url` from a nonexistent Discord `channel` fails. Fix: property `jump_url` is now retrieved within the same context as the messages from the channel. Importance: Avoids cascading issues when the connector fails to fetch information about a Discord channel.
* **Fixes occasionally SIGABTR when writing table with `deltalake` on Linux** Problem: occasionally on Linux ingest can throw a `SIGABTR` when writing `deltalake` table even though the table was written correctly. Fix: put the writing function into a `Process` to ensure its execution to the fullest extent before returning to the main process. Importance: Improves stability of connectors using `deltalake`


* **Fix badly initialized Formula** Problem: YoloX contain new types of elements, when loading a document that contain formulas a new element of that class
should be generated, however the Formula class inherits from Element instead of Text. After this change the element is correctly created with the correct class
allowing the document to be loaded. Fix: Change parent class for Formula to Text. Importance: Crucial to be able to load documents that contain formulas.

## 0.10.16

### Enhancements

* **Adds data source properties to Airtable, Confluence, Discord, Elasticsearch, Google Drive, and Wikipedia connectors** These properties (date_created, date_modified, version, source_url, record_locator) are written to element metadata during ingest, mapping elements to information about the document source from which they derive. This functionality enables downstream applications to reveal source document applications, e.g. a link to a GDrive doc, Salesforce record, etc.
* **DOCX partitioner refactored in preparation for enhancement.** Behavior should be unchanged except in multi-section documents containing different headers/footers for different sections. These will now emit all distinct headers and footers encountered instead of just those for the last section.
* **Add a function to map between Tesseract and standard language codes.** This allows users to input language information to the `languages` param in any Tesseract-supported langcode or any ISO 639 standard language code.
* **Add document level language detection functionality.** Introduces the "auto" default for the languages param, which then detects the languages present in the document using the `langdetect` package. Implemented only for the partition_text function to start.

### Features

### Fixes

* ***Fixes an issue that caused a partition error for some PDF's.** Fixes GH Issue 1460 by bypassing a coordinate check if an element has invalid coordinates.

## 0.10.15


### Enhancements

* **Support for better element categories from the next-generation image-to-text model ("chipper").** Previously, not all of the classifications from Chipper were being mapped to proper `unstructured` element categories so the consumer of the library would see many `UncategorizedText` elements. This fixes the issue, improving the granularity of the element categories outputs for better downstream processing and chunking. The mapping update is:
  * "Threading": `NarrativeText`
  * "Form": `NarrativeText`
  * "Field-Name": `Title`
  * "Value": `NarrativeText`
  * "Link": `NarrativeText`
  * "Headline": `Title` (with `category_depth=1`)
  * "Subheadline": `Title` (with `category_depth=2`)
  * "Abstract": `NarrativeText`
* **Better ListItem grouping for PDF's (fast strategy).** The `partition_pdf` with `fast` strategy previously broke down some numbered list item lines as separate elements. This enhancement leverages the x,y coordinates and bbox sizes to help decide whether the following chunk of text is a continuation of the immediate previous detected ListItem element or not, and not detect it as its own non-ListItem element.
* **Fall back to text-based classification for uncategorized Layout elements for Images and PDF's**. Improves element classification by running existing text-based rules on previously `UncategorizedText` elements.
* **Adds table partitioning for Partitioning for many doc types including: .html, .epub., .md, .rst, .odt, and .msg.** At the core of this change is the .html partition functionality, which is leveraged by the other effected doc types. This impacts many scenarios where `Table` Elements are now propery extracted.
* **Create and add `add_chunking_strategy` decorator to partition functions.** Previously, users were responsible for their own chunking after partitioning elements, often required for downstream applications. Now, individual elements may be combined into right-sized chunks where min and max character size may be specified if `chunking_strategy=by_title`. Relevant elements are grouped together for better downstream results. This enables users immediately use partitioned results effectively in downstream applications (e.g. RAG architecture apps) without any additional post-processing.
* **Adds `languages` as an input parameter and marks `ocr_languages` kwarg for deprecation in pdf, image, and auto partitioning functions.** Previously, language information was only being used for Tesseract OCR for image-based documents and was in a Tesseract specific string format, but by refactoring into a list of standard language codes independent of Tesseract, the `unstructured` library will better support `languages` for other non-image pipelines and/or support for other OCR engines.
* **Removes `UNSTRUCTURED_LANGUAGE` env var usage and replaces `language` with `languages` as an input parameter to unstructured-partition-text_type functions.** The previous parameter/input setup was not user-friendly or scalable to the variety of elements being processed. By refactoring the inputted language information into a list of standard language codes, we can support future applications of the element language such as detection, metadata, and multi-language elements. Now, to skip English specific checks, set the `languages` parameter to any non-English language(s).
* **Adds `xlsx` and `xls` filetype extensions to the `skip_infer_table_types` default list in `partition`.** By adding these file types to the input parameter these files should not go through table extraction. Users can still specify if they would like to extract tables from these filetypes, but will have to set the `skip_infer_table_types` to exclude the desired filetype extension. This avoids mis-representing complex spreadsheets where there may be multiple sub-tables and other content.
* **Better debug output related to sentence counting internals**. Clarify message when sentence is not counted toward sentence count because there aren't enough words, relevant for developers focused on `unstructured`s NLP internals.
* **Faster ocr_only speed for partitioning PDF and images.** Use `unstructured_pytesseract.run_and_get_multiple_output` function to reduce the number of calls to `tesseract` by half when partitioning pdf or image with `tesseract`
* **Adds data source properties to fsspec connectors** These properties (date_created, date_modified, version, source_url, record_locator) are written to element metadata during ingest, mapping elements to information about the document source from which they derive. This functionality enables downstream applications to reveal source document applications, e.g. a link to a GDrive doc, Salesforce record, etc.
* **Add delta table destination connector** New delta table destination connector added to ingest CLI.  Users may now use `unstructured-ingest` to write partitioned data from over 20 data sources (so far) to a Delta Table.
* **Rename to Source and Destination Connectors in the Documentation.** Maintain naming consistency between Connectors codebase and documentation with the first addition to a destination connector.
* **Non-HTML text files now return unstructured-elements as opposed to HTML-elements.** Previously the text based files that went through `partition_html` would return HTML-elements but now we preserve the format from the input using `source_format` argument in the partition call.
* **Adds `PaddleOCR` as an optional alternative to `Tesseract`** for OCR in processing of PDF or Image files, it is installable via the `makefile` command `install-paddleocr`. For experimental purposes only.
* **Bump unstructured-inference** to 0.5.28. This version bump markedly improves the output of table data, rendered as `metadata.text_as_html` in an element. These changes include:
  * add env variable `ENTIRE_PAGE_OCR` to specify using paddle or tesseract on entire page OCR
  * table structure detection now pads the input image by 25 pixels in all 4 directions to improve its recall (0.5.27)
  * support paddle with both cpu and gpu and assume it is pre-installed (0.5.26)
  * fix a bug where `cells_to_html` doesn't handle cells spanning multiple rows properly (0.5.25)
  * remove `cv2` preprocessing step before OCR step in table transformer (0.5.24)

### Features

* **Adds element metadata via `category_depth` with default value None**.
  * This additional metadata is useful for vectordb/LLM, chunking strategies, and retrieval applications.
* **Adds a naive hierarchy for elements via a `parent_id` on the element's metadata**
  * Users will now have more metadata for implementing vectordb/LLM chunking strategies. For example, text elements could be queried by their preceding title element.
  * Title elements created from HTML headings will properly nest

### Fixes

* **`add_pytesseract_bboxes_to_elements` no longer returns `nan` values**. The function logic is now broken into new methods
  `_get_element_box` and `convert_multiple_coordinates_to_new_system`
* **Selecting a different model wasn't being respected when calling `partition_image`.** Problem: `partition_pdf` allows for passing a `model_name` parameter. Given the similarity between the image and PDF pipelines, the expected behavior is that `partition_image` should support the same parameter, but `partition_image` was unintentionally not passing along its `kwargs`. This was corrected by adding the kwargs to the downstream call.
* **Fixes a chunking issue via dropping the field "coordinates".** Problem: chunk_by_title function was chunking each element to its own individual chunk while it needed to group elements into a fewer number of chunks. We've discovered that this happens due to a metadata matching logic in chunk_by_title function, and discovered that elements with different metadata can't be put into the same chunk. At the same time, any element with "coordinates" essentially had different metadata than other elements, due each element locating in different places and having different coordinates. Fix: That is why we have included the key "coordinates" inside a list of excluded metadata keys, while doing this "metadata_matches" comparision. Importance: This change is crucial to be able to chunk by title for documents which include "coordinates" metadata in their elements.

## 0.10.14

### Enhancements

* Update all connectors to use new downstream architecture
  * New click type added to parse comma-delimited string inputs
  * Some CLI options renamed

### Features

### Fixes

## 0.10.13

### Enhancements

* Updated documentation: Added back support doc types for partitioning, more Python codes in the API page,  RAG definition, and use case.
* Updated Hi-Res Metadata: PDFs and Images using Hi-Res strategy now have layout model class probabilities added ot metadata.
* Updated the `_detect_filetype_from_octet_stream()` function to use libmagic to infer the content type of file when it is not a zip file.
* Tesseract minor version bump to 5.3.2

### Features

* Add Jira Connector to be able to pull issues from a Jira organization
* Add `clean_ligatures` function to expand ligatures in text


### Fixes

* `partition_html` breaks on `<br>` elements.
* Ingest error handling to properly raise errors when wrapped
* GH issue 1361: fixes a sortig error that prevented some PDF's from being parsed
* Bump unstructured-inference
  * Brings back embedded images in PDF's (0.5.23)

## 0.10.12

### Enhancements

* Removed PIL pin as issue has been resolved upstream
* Bump unstructured-inference
  * Support for yolox_quantized layout detection model (0.5.20)
* YoloX element types added


### Features

* Add Salesforce Connector to be able to pull Account, Case, Campaign, EmailMessage, Lead

### Fixes


* Bump unstructured-inference
  * Avoid divide-by-zero errors swith `safe_division` (0.5.21)

## 0.10.11

### Enhancements

* Bump unstructured-inference
  * Combine entire-page OCR output with layout-detected elements, to ensure full coverage of the page (0.5.19)

### Features

* Add in ingest cli s3 writer

### Fixes

* Fix a bug where `xy-cut` sorting attemps to sort elements without valid coordinates; now xy cut sorting only works when **all** elements have valid coordinates

## 0.10.10

### Enhancements

* Adds `text` as an input parameter to `partition_xml`.
* `partition_xml` no longer runs through `partition_text`, avoiding incorrect splitting
  on carriage returns in the XML. Since `partition_xml` no longer calls `partition_text`,
  `min_partition` and `max_partition` are no longer supported in `partition_xml`.
* Bump `unstructured-inference==0.5.18`, change non-default detectron2 classification threshold
* Upgrade base image from rockylinux 8 to rockylinux 9
* Serialize IngestDocs to JSON when passing to subprocesses

### Features

### Fixes

- Fix a bug where mismatched `elements` and `bboxes` are passed into `add_pytesseract_bbox_to_elements`

## 0.10.9

### Enhancements

* Fix `test_json` to handle only non-extra dependencies file types (plain-text)

### Features

* Adds `chunk_by_title` to break a document into sections based on the presence of `Title`
  elements.
* add new extraction function `extract_image_urls_from_html` to extract all img related URL from html text.

### Fixes

* Make cv2 dependency optional
* Edit `add_pytesseract_bbox_to_elements`'s (`ocr_only` strategy) `metadata.coordinates.points` return type to `Tuple` for consistency.
* Re-enable test-ingest-confluence-diff for ingest tests
* Fix syntax for ingest test check number of files
* Fix csv and tsv partitioners loosing the first line of the files when creating elements

## 0.10.8

### Enhancements

* Release docker image that installs Python 3.10 rather than 3.8

### Features

### Fixes

## 0.10.7

### Enhancements

### Features

### Fixes

* Remove overly aggressive ListItem chunking for images and PDF's which typically resulted in inchorent elements.

## 0.10.6

### Enhancements

* Enable `partition_email` and `partition_msg` to detect if an email is PGP encryped. If
  and email is PGP encryped, the functions will return an empy list of elements and
  emit a warning about the encrypted content.
* Add threaded Slack conversations into Slack connector output
* Add functionality to sort elements using `xy-cut` sorting approach in `partition_pdf` for `hi_res` and `fast` strategies
* Bump unstructured-inference
  * Set OMP_THREAD_LIMIT to 1 if not set for better tesseract perf (0.5.17)

### Features

* Extract coordinates from PDFs and images when using OCR only strategy and add to metadata

### Fixes

* Update `partition_html` to respect the order of `<pre>` tags.
* Fix bug in `partition_pdf_or_image` where two partitions were called if `strategy == "ocr_only"`.
* Bump unstructured-inference
  * Fix issue where temporary files were being left behind (0.5.16)
* Adds deprecation warning for the `file_filename` kwarg to `partition`, `partition_via_api`,
  and `partition_multiple_via_api`.
* Fix documentation build workflow by pinning dependencies

## 0.10.5

### Enhancements

* Create new CI Pipelines
  - Checking text, xml, email, and html doc tests against the library installed without extras
  - Checking each library extra against their respective tests
* `partition` raises an error and tells the user to install the appropriate extra if a filetype
  is detected that is missing dependencies.
* Add custom errors to ingest
* Bump `unstructured-ingest==0.5.15`
  - Handle an uncaught TesseractError (0.5.15)
  - Add TIFF test file and TIFF filetype to `test_from_image_file` in `test_layout` (0.5.14)
* Use `entire_page` ocr mode for pdfs and images
* Add notes on extra installs to docs
* Adds ability to reuse connections per process in unstructured-ingest

### Features
* Add delta table connector

### Fixes

## 0.10.4
* Pass ocr_mode in partition_pdf and set the default back to individual pages for now
* Add diagrams and descriptions for ingest design in the ingest README

### Features
* Supports multipage TIFF image partitioning

### Fixes

## 0.10.2

### Enhancements
* Bump unstructured-inference==0.5.13:
  - Fix extracted image elements being included in layout merge, addresses the issue
    where an entire-page image in a PDF was not passed to the layout model when using hi_res.

### Features

### Fixes

## 0.10.1

### Enhancements
* Bump unstructured-inference==0.5.12:
  - fix to avoid trace for certain PDF's (0.5.12)
  - better defaults for DPI for hi_res and  Chipper (0.5.11)
  - implement full-page OCR (0.5.10)

### Features

### Fixes

* Fix dead links in repository README (Quick Start > Install for local development, and Learn more > Batch Processing)
* Update document dependencies to include tesseract-lang for additional language support (required for tests to pass)

## 0.10.0

### Enhancements

* Add `include_header` kwarg to `partition_xlsx` and change default behavior to `True`
* Update the `links` and `emphasized_texts` metadata fields

### Features

### Fixes

## 0.9.3

### Enhancements

* Pinned dependency cleanup.
* Update `partition_csv` to always use `soupparser_fromstring` to parse `html text`
* Update `partition_tsv` to always use `soupparser_fromstring` to parse `html text`
* Add `metadata.section` to capture epub table of contents data
* Add `unique_element_ids` kwarg to partition functions. If `True`, will use a UUID
  for element IDs instead of a SHA-256 hash.
* Update `partition_xlsx` to always use `soupparser_fromstring` to parse `html text`
* Add functionality to switch `html` text parser based on whether the `html` text contains emoji
* Add functionality to check if a string contains any emoji characters
* Add CI tests around Notion

### Features

* Add Airtable Connector to be able to pull views/tables/bases from an Airtable organization

### Fixes

* fix pdf partition of list items being detected as titles in OCR only mode
* make notion module discoverable
* fix emails with `Content-Distribution: inline` and `Content-Distribution: attachment` with no filename
* Fix email attachment filenames which had `=` in the filename itself

## 0.9.2


### Enhancements

* Update table extraction section in API documentation to sync with change in Prod API
* Update Notion connector to extract to html
* Added UUID option for `element_id`
* Bump unstructured-inference==0.5.9:
  - better caching of models
  - another version of detectron2 available, though the default layout model is unchanged
* Added UUID option for element_id
* Added UUID option for element_id
* CI improvements to run ingest tests in parallel

### Features

* Adds Sharepoint connector.

### Fixes

* Bump unstructured-inference==0.5.9:
  - ignores Tesseract errors where no text is extracted for tiles that indeed, have no text

## 0.9.1

### Enhancements

* Adds --partition-pdf-infer-table-structure to unstructured-ingest.
* Enable `partition_html` to skip headers and footers with the `skip_headers_and_footers` flag.
* Update `partition_doc` and `partition_docx` to track emphasized texts in the output
* Adds post processing function `filter_element_types`
* Set the default strategy for partitioning images to `hi_res`
* Add page break parameter section in API documentation to sync with change in Prod API
* Update `partition_html` to track emphasized texts in the output
* Update `XMLDocument._read_xml` to create `<p>` tag element for the text enclosed in the `<pre>` tag
* Add parameter `include_tail_text` to `_construct_text` to enable (skip) tail text inclusion
* Add Notion connector

### Features

### Fixes

* Remove unused `_partition_via_api` function
* Fixed emoji bug in `partition_xlsx`.
* Pass `file_filename` metadata when partitioning file object
* Skip ingest test on missing Slack token
* Add Dropbox variables to CI environments
* Remove default encoding for ingest
* Adds new element type `EmailAddress` for recognising email address in the  text
* Simplifies `min_partition` logic; makes partitions falling below the `min_partition`
  less likely.
* Fix bug where ingest test check for number of files fails in smoke test
* Fix unstructured-ingest entrypoint failure

## 0.9.0

### Enhancements

* Dependencies are now split by document type, creating a slimmer base installation.

## 0.8.8

### Enhancements

### Features

### Fixes

* Rename "date" field to "last_modified"
* Adds Box connector

### Fixes

## 0.8.7

### Enhancements

* Put back useful function `split_by_paragraph`

### Features

### Fixes

* Fix argument order in NLTK download step

## 0.8.6

### Enhancements

### Features

### Fixes

* Remove debug print lines and non-functional code

## 0.8.5

### Enhancements

* Add parameter `skip_infer_table_types` to enable (skip) table extraction for other doc types
* Adds optional Unstructured API unit tests in CI
* Tracks last modified date for all document types.
* Add auto_paragraph_grouper to detect new-line and blank-line new paragraph for .txt files.
* refactor the ingest cli to better support expanding supported connectors

## 0.8.3

### Enhancements

### Features

### Fixes

* NLTK now only gets downloaded if necessary.
* Handling for empty tables in Word Documents and PowerPoints.

## 0.8.4

### Enhancements

* Additional tests and refactor of JSON detection.
* Update functionality to retrieve image metadata from a page for `document_to_element_list`
* Links are now tracked in `partition_html` output.
* Set the file's current position to the beginning after reading the file in `convert_to_bytes`
* Add `min_partition` kwarg to that combines elements below a specified threshold and modifies splitting of strings longer than max partition so words are not split.
* set the file's current position to the beginning after reading the file in `convert_to_bytes`
* Add slide notes to pptx
* Add `--encoding` directive to ingest
* Improve json detection by `detect_filetype`

### Features

* Adds Outlook connector
* Add support for dpi parameter in inference library
* Adds Onedrive connector.
* Add Confluence connector for ingest cli to pull the body text from all documents from all spaces in a confluence domain.

### Fixes

* Fixes issue with email partitioning where From field was being assigned the To field value.
* Use the `image_metadata` property of the `PageLayout` instance to get the page image info in the `document_to_element_list`
* Add functionality to write images to computer storage temporarily instead of keeping them in memory for `ocr_only` strategy
* Add functionality to convert a PDF in small chunks of pages at a time for `ocr_only` strategy
* Adds `.txt`, `.text`, and `.tab` to list of extensions to check if file
  has a `text/plain` MIME type.
* Enables filters to be passed to `partition_doc` so it doesn't error with LibreOffice7.
* Removed old error message that's superseded by `requires_dependencies`.
* Removes using `hi_res` as the default strategy value for `partition_via_api` and `partition_multiple_via_api`

## 0.8.1

### Enhancements

* Add support for Python 3.11

### Features

### Fixes

* Fixed `auto` strategy detected scanned document as having extractable text and using `fast` strategy, resulting in no output.
* Fix list detection in MS Word documents.
* Don't instantiate an element with a coordinate system when there isn't a way to get its location data.

## 0.8.0

### Enhancements

* Allow model used for hi res pdf partition strategy to be chosen when called.
* Updated inference package

### Features

* Add `metadata_filename` parameter across all partition functions

### Fixes

* Update to ensure `convert_to_datafame` grabs all of the metadata fields.
* Adjust encoding recognition threshold value in `detect_file_encoding`
* Fix KeyError when `isd_to_elements` doesn't find a type
* Fix `_output_filename` for local connector, allowing single files to be written correctly to the disk

* Fix for cases where an invalid encoding is extracted from an email header.

### BREAKING CHANGES

* Information about an element's location is no longer returned as top-level attributes of an element. Instead, it is returned in the `coordinates` attribute of the element's metadata.

## 0.7.12

### Enhancements

* Adds `include_metadata` kwarg to `partition_doc`, `partition_docx`, `partition_email`, `partition_epub`, `partition_json`, `partition_msg`, `partition_odt`, `partition_org`, `partition_pdf`, `partition_ppt`, `partition_pptx`, `partition_rst`, and `partition_rtf`
### Features

* Add Elasticsearch connector for ingest cli to pull specific fields from all documents in an index.
* Adds Dropbox connector

### Fixes

* Fix tests that call unstructured-api by passing through an api-key
* Fixed page breaks being given (incorrect) page numbers
* Fix skipping download on ingest when a source document exists locally

## 0.7.11

### Enhancements

* More deterministic element ordering when using `hi_res` PDF parsing strategy (from unstructured-inference bump to 0.5.4)
* Make large model available (from unstructured-inference bump to 0.5.3)
* Combine inferred elements with extracted elements (from unstructured-inference bump to 0.5.2)
* `partition_email` and `partition_msg` will now process attachments if `process_attachments=True`
  and a attachment partitioning functions is passed through with `attachment_partitioner=partition`.

### Features

### Fixes

* Fix tests that call unstructured-api by passing through an api-key
* Fixed page breaks being given (incorrect) page numbers
* Fix skipping download on ingest when a source document exists locally

## 0.7.10

### Enhancements

* Adds a `max_partition` parameter to `partition_text`, `partition_pdf`, `partition_email`,
  `partition_msg` and `partition_xml` that sets a limit for the size of an individual
  document elements. Defaults to `1500` for everything except `partition_xml`, which has
  a default value of `None`.
* DRY connector refactor

### Features

* `hi_res` model for pdfs and images is selectable via environment variable.

### Fixes

* CSV check now ignores escaped commas.
* Fix for filetype exploration util when file content does not have a comma.
* Adds negative lookahead to bullet pattern to avoid detecting plain text line
  breaks like `-------` as list items.
* Fix pre tag parsing for `partition_html`
* Fix lookup error for annotated Arabic and Hebrew encodings

## 0.7.9

### Enhancements

* Improvements to string check for leafs in `partition_xml`.
* Adds --partition-ocr-languages to unstructured-ingest.

### Features

* Adds `partition_org` for processed Org Mode documents.

### Fixes

## 0.7.8

### Enhancements

### Features

* Adds Google Cloud Service connector

### Fixes

* Updates the `parse_email` for `partition_eml` so that `unstructured-api` passes the smoke tests
* `partition_email` now works if there is no message content
* Updates the `"fast"` strategy for `partition_pdf` so that it's able to recursively
* Adds recursive functionality to all fsspec connectors
* Adds generic --recursive ingest flag

## 0.7.7

### Enhancements

* Adds functionality to replace the `MIME` encodings for `eml` files with one of the common encodings if a `unicode` error occurs
* Adds missed file-like object handling in `detect_file_encoding`
* Adds functionality to extract charset info from `eml` files

### Features

* Added coordinate system class to track coordinate types and convert to different coordinate

### Fixes

* Adds an `html_assemble_articles` kwarg to `partition_html` to enable users to capture
  control whether content outside of `<article>` tags is captured when
  `<article>` tags are present.
* Check for the `xml` attribute on `element` before looking for pagebreaks in `partition_docx`.

## 0.7.6

### Enhancements

* Convert fast startegy to ocr_only for images
* Adds support for page numbers in `.docx` and `.doc` when user or renderer
  created page breaks are present.
* Adds retry logic for the unstructured-ingest Biomed connector

### Features

* Provides users with the ability to extract additional metadata via regex.
* Updates `partition_docx` to include headers and footers in the output.
* Create `partition_tsv` and associated tests. Make additional changes to `detect_filetype`.

### Fixes

* Remove fake api key in test `partition_via_api` since we now require valid/empty api keys
* Page number defaults to `None` instead of `1` when page number is not present in the metadata.
  A page number of `None` indicates that page numbers are not being tracked for the document
  or that page numbers do not apply to the element in question..
* Fixes an issue with some pptx files. Assume pptx shapes are found in top left position of slide
  in case the shape.top and shape.left attributes are `None`.

## 0.7.5

### Enhancements

* Adds functionality to sort elements in `partition_pdf` for `fast` strategy
* Adds ingest tests with `--fast` strategy on PDF documents
* Adds --api-key to unstructured-ingest

### Features

* Adds `partition_rst` for processed ReStructured Text documents.

### Fixes

* Adds handling for emails that do not have a datetime to extract.
* Adds pdf2image package as core requirement of unstructured (with no extras)

## 0.7.4

### Enhancements

* Allows passing kwargs to request data field for `partition_via_api` and `partition_multiple_via_api`
* Enable MIME type detection if libmagic is not available
* Adds handling for empty files in `detect_filetype` and `partition`.

### Features

### Fixes

* Reslove `grpcio` import issue on `weaviate.schema.validate_schema` for python 3.9 and 3.10
* Remove building `detectron2` from source in Dockerfile

## 0.7.3

### Enhancements

* Update IngestDoc abstractions and add data source metadata in ElementMetadata

### Features

### Fixes

* Pass `strategy` parameter down from `partition` for `partition_image`
* Filetype detection if a CSV has a `text/plain` MIME type
* `convert_office_doc` no longers prints file conversion info messages to stdout.
* `partition_via_api` reflects the actual filetype for the file processed in the API.

## 0.7.2

### Enhancements

* Adds an optional encoding kwarg to `elements_to_json` and `elements_from_json`
* Bump version of base image to use new stable version of tesseract

### Features

### Fixes

* Update the `read_txt_file` utility function to keep using `spooled_to_bytes_io_if_needed` for xml
* Add functionality to the `read_txt_file` utility function to handle file-like object from URL
* Remove the unused parameter `encoding` from `partition_pdf`
* Change auto.py to have a `None` default for encoding
* Add functionality to try other common encodings for html and xml files if an error related to the encoding is raised and the user has not specified an encoding.
* Adds benchmark test with test docs in example-docs
* Re-enable test_upload_label_studio_data_with_sdk
* File detection now detects code files as plain text
* Adds `tabulate` explicitly to dependencies
* Fixes an issue in `metadata.page_number` of pptx files
* Adds showing help if no parameters passed

## 0.7.1

### Enhancements

### Features

* Add `stage_for_weaviate` to stage `unstructured` outputs for upload to Weaviate, along with
  a helper function for defining a class to use in Weaviate schemas.
* Builds from Unstructured base image, built off of Rocky Linux 8.7, this resolves almost all CVE's in the image.

### Fixes

## 0.7.0

### Enhancements

* Installing `detectron2` from source is no longer required when using the `local-inference` extra.
* Updates `.pptx` parsing to include text in tables.

### Features

### Fixes

* Fixes an issue in `_add_element_metadata` that caused all elements to have `page_number=1`
  in the element metadata.
* Adds `.log` as a file extension for TXT files.
* Adds functionality to try other common encodings for email (`.eml`) files if an error related to the encoding is raised and the user has not specified an encoding.
* Allow passed encoding to be used in the `replace_mime_encodings`
* Fixes page metadata for `partition_html` when `include_metadata=False`
* A `ValueError` now raises if `file_filename` is not specified when you use `partition_via_api`
  with a file-like object.

## 0.6.11

### Enhancements

* Supports epub tests since pandoc is updated in base image

### Features


### Fixes


## 0.6.10

### Enhancements

* XLS support from auto partition

### Features

### Fixes

## 0.6.9

### Enhancements

* fast strategy for pdf now keeps element bounding box data
* setup.py refactor

### Features

### Fixes

* Adds functionality to try other common encodings if an error related to the encoding is raised and the user has not specified an encoding.
* Adds additional MIME types for CSV

## 0.6.8

### Enhancements

### Features

* Add `partition_csv` for CSV files.

### Fixes

## 0.6.7

### Enhancements

* Deprecate `--s3-url` in favor of `--remote-url` in CLI
* Refactor out non-connector-specific config variables
* Add `file_directory` to metadata
* Add `page_name` to metadata. Currently used for the sheet name in XLSX documents.
* Added a `--partition-strategy` parameter to unstructured-ingest so that users can specify
  partition strategy in CLI. For example, `--partition-strategy fast`.
* Added metadata for filetype.
* Add Discord connector to pull messages from a list of channels
* Refactor `unstructured/file-utils/filetype.py` to better utilise hashmap to return mime type.
* Add local declaration of DOCX_MIME_TYPES and XLSX_MIME_TYPES for `test_filetype.py`.

### Features

* Add `partition_xml` for XML files.
* Add `partition_xlsx` for Microsoft Excel documents.

### Fixes

* Supports `hml` filetype for partition as a variation of html filetype.
* Makes `pytesseract` a function level import in `partition_pdf` so you can use the `"fast"`
  or `"hi_res"` strategies if `pytesseract` is not installed. Also adds the
  `required_dependencies` decorator for the `"hi_res"` and `"ocr_only"` strategies.
* Fix to ensure `filename` is tracked in metadata for `docx` tables.

## 0.6.6

### Enhancements

* Adds an `"auto"` strategy that chooses the partitioning strategy based on document
  characteristics and function kwargs. This is the new default strategy for `partition_pdf`
  and `partition_image`. Users can maintain existing behavior by explicitly setting
  `strategy="hi_res"`.
* Added an additional trace logger for NLP debugging.
* Add `get_date` method to `ElementMetadata` for converting the datestring to a `datetime` object.
* Cleanup the `filename` attribute on `ElementMetadata` to remove the full filepath.

### Features

* Added table reading as html with URL parsing to `partition_docx` in docx
* Added metadata field for text_as_html for docx files

### Fixes

* `fileutils/file_type` check json and eml decode ignore error
* `partition_email` was updated to more flexibly handle deviations from the RFC-2822 standard.
  The time in the metadata returns `None` if the time does not match RFC-2822 at all.
* Include all metadata fields when converting to dataframe or CSV

## 0.6.5

### Enhancements

* Added support for SpooledTemporaryFile file argument.

### Features

### Fixes


## 0.6.4

### Enhancements

* Added an "ocr_only" strategy for `partition_pdf`. Refactored the strategy decision
  logic into its own module.

### Features

### Fixes

## 0.6.3

### Enhancements

* Add an "ocr_only" strategy for `partition_image`.

### Features

* Added `partition_multiple_via_api` for partitioning multiple documents in a single REST
  API call.
* Added `stage_for_baseplate` function to prepare outputs for ingestion into Baseplate.
* Added `partition_odt` for processing Open Office documents.

### Fixes

* Updates the grouping logic in the `partition_pdf` fast strategy to group together text
  in the same bounding box.

## 0.6.2

### Enhancements

* Added logic to `partition_pdf` for detecting copy protected PDFs and falling back
  to the hi res strategy when necessary.


### Features

* Add `partition_via_api` for partitioning documents through the hosted API.

### Fixes

* Fix how `exceeds_cap_ratio` handles empty (returns `True` instead of `False`)
* Updates `detect_filetype` to properly detect JSONs when the MIME type is `text/plain`.

## 0.6.1

### Enhancements

* Updated the table extraction parameter name to be more descriptive

### Features

### Fixes

## 0.6.0

### Enhancements

* Adds an `ssl_verify` kwarg to `partition` and `partition_html` to enable turning off
  SSL verification for HTTP requests. SSL verification is on by default.
* Allows users to pass in ocr language to `partition_pdf` and `partition_image` through
  the `ocr_language` kwarg. `ocr_language` corresponds to the code for the language pack
  in Tesseract. You will need to install the relevant Tesseract language pack to use a
  given language.

### Features

* Table extraction is now possible for pdfs from `partition` and `partition_pdf`.
* Adds support for extracting attachments from `.msg` files

### Fixes

* Adds an `ssl_verify` kwarg to `partition` and `partition_html` to enable turning off
  SSL verification for HTTP requests. SSL verification is on by default.

## 0.5.13

### Enhancements

* Allow headers to be passed into `partition` when `url` is used.

### Features

* `bytes_string_to_string` cleaning brick for bytes string output.

### Fixes

* Fixed typo in call to `exactly_one` in `partition_json`
* unstructured-documents encode xml string if document_tree is `None` in `_read_xml`.
* Update to `_read_xml` so that Markdown files with embedded HTML process correctly.
* Fallback to "fast" strategy only emits a warning if the user specifies the "hi_res" strategy.
* unstructured-partition-text_type exceeds_cap_ratio fix returns and how capitalization ratios are calculated
* `partition_pdf` and `partition_text` group broken paragraphs to avoid fragmented `NarrativeText` elements.
* .json files resolved as "application/json" on centos7 (or other installs with older libmagic libs)

## 0.5.12

### Enhancements

* Add OS mimetypes DB to docker image, mainly for unstructured-api compat.
* Use the image registry as a cache when building Docker images.
* Adds the ability for `partition_text` to group together broken paragraphs.
* Added method to utils to allow date time format validation

### Features
* Add Slack connector to pull messages for a specific channel

* Add --partition-by-api parameter to unstructured-ingest
* Added `partition_rtf` for processing rich text files.
* `partition` now accepts a `url` kwarg in addition to `file` and `filename`.

### Fixes

* Allow encoding to be passed into `replace_mime_encodings`.
* unstructured-ingest connector-specific dependencies are imported on demand.
* unstructured-ingest --flatten-metadata supported for local connector.
* unstructured-ingest fix runtime error when using --metadata-include.

## 0.5.11

### Enhancements

### Features

### Fixes

* Guard against null style attribute in docx document elements
* Update HTML encoding to better support foreign language characters

## 0.5.10

### Enhancements

* Updated inference package
* Add sender, recipient, date, and subject to element metadata for emails

### Features

* Added `--download-only` parameter to `unstructured-ingest`

### Fixes

* FileNotFound error when filename is provided but file is not on disk

## 0.5.9

### Enhancements

### Features

### Fixes

* Convert file to str in helper `split_by_paragraph` for `partition_text`

## 0.5.8

### Enhancements

* Update `elements_to_json` to return string when filename is not specified
* `elements_from_json` may take a string instead of a filename with the `text` kwarg
* `detect_filetype` now does a final fallback to file extension.
* Empty tags are now skipped during the depth check for HTML processing.

### Features

* Add local file system to `unstructured-ingest`
* Add `--max-docs` parameter to `unstructured-ingest`
* Added `partition_msg` for processing MSFT Outlook .msg files.

### Fixes

* `convert_file_to_text` now passes through the `source_format` and `target_format` kwargs.
  Previously they were hard coded.
* Partitioning functions that accept a `text` kwarg no longer raise an error if an empty
  string is passed (and empty list of elements is returned instead).
* `partition_json` no longer fails if the input is an empty list.
* Fixed bug in `chunk_by_attention_window` that caused the last word in segments to be cut-off
  in some cases.

### BREAKING CHANGES

* `stage_for_transformers` now returns a list of elements, making it consistent with other
  staging bricks

## 0.5.7

### Enhancements

* Refactored codebase using `exactly_one`
* Adds ability to pass headers when passing a url in partition_html()
* Added optional `content_type` and `file_filename` parameters to `partition()` to bypass file detection

### Features

* Add `--flatten-metadata` parameter to `unstructured-ingest`
* Add `--fields-include` parameter to `unstructured-ingest`

### Fixes

## 0.5.6

### Enhancements

* `contains_english_word()`, used heavily in text processing, is 10x faster.

### Features

* Add `--metadata-include` and `--metadata-exclude` parameters to `unstructured-ingest`
* Add `clean_non_ascii_chars` to remove non-ascii characters from unicode string

### Fixes

* Fix problem with PDF partition (duplicated test)

## 0.5.4

### Enhancements

* Added Biomedical literature connector for ingest cli.
* Add `FsspecConnector` to easily integrate any existing `fsspec` filesystem as a connector.
* Rename `s3_connector.py` to `s3.py` for readability and consistency with the
  rest of the connectors.
* Now `S3Connector` relies on `s3fs` instead of on `boto3`, and it inherits
  from `FsspecConnector`.
* Adds an `UNSTRUCTURED_LANGUAGE_CHECKS` environment variable to control whether or not language
  specific checks like vocabulary and POS tagging are applied. Set to `"true"` for higher
  resolution partitioning and `"false"` for faster processing.
* Improves `detect_filetype` warning to include filename when provided.
* Adds a "fast" strategy for partitioning PDFs with PDFMiner. Also falls back to the "fast"
  strategy if detectron2 is not available.
* Start deprecation life cycle for `unstructured-ingest --s3-url` option, to be deprecated in
  favor of `--remote-url`.

### Features

* Add `AzureBlobStorageConnector` based on its `fsspec` implementation inheriting
from `FsspecConnector`
* Add `partition_epub` for partitioning e-books in EPUB3 format.

### Fixes

* Fixes processing for text files with `message/rfc822` MIME type.
* Open xml files in read-only mode when reading contents to construct an XMLDocument.

## 0.5.3

### Enhancements

* `auto.partition()` can now load Unstructured ISD json documents.
* Simplify partitioning functions.
* Improve logging for ingest CLI.

### Features

* Add `--wikipedia-auto-suggest` argument to the ingest CLI to disable automatic redirection
  to pages with similar names.
* Add setup script for Amazon Linux 2
* Add optional `encoding` argument to the `partition_(text/email/html)` functions.
* Added Google Drive connector for ingest cli.
* Added Gitlab connector for ingest cli.

### Fixes

## 0.5.2

### Enhancements

* Fully move from printing to logging.
* `unstructured-ingest` now uses a default `--download_dir` of `$HOME/.cache/unstructured/ingest`
rather than a "tmp-ingest-" dir in the working directory.

### Features

### Fixes

* `setup_ubuntu.sh` no longer fails in some contexts by interpreting
`DEBIAN_FRONTEND=noninteractive` as a command
* `unstructured-ingest` no longer re-downloads files when --preserve-downloads
is used without --download-dir.
* Fixed an issue that was causing text to be skipped in some HTML documents.

## 0.5.1

### Enhancements

### Features

### Fixes

* Fixes an error causing JavaScript to appear in the output of `partition_html` sometimes.
* Fix several issues with the `requires_dependencies` decorator, including the error message
  and how it was used, which had caused an error for `unstructured-ingest --github-url ...`.

## 0.5.0

### Enhancements

* Add `requires_dependencies` Python decorator to check dependencies are installed before
  instantiating a class or running a function

### Features

* Added Wikipedia connector for ingest cli.

### Fixes

* Fix `process_document` file cleaning on failure
* Fixes an error introduced in the metadata tracking commit that caused `NarrativeText`
  and `FigureCaption` elements to be represented as `Text` in HTML documents.

## 0.4.16

### Enhancements

* Fallback to using file extensions for filetype detection if `libmagic` is not present

### Features

* Added setup script for Ubuntu
* Added GitHub connector for ingest cli.
* Added `partition_md` partitioner.
* Added Reddit connector for ingest cli.

### Fixes

* Initializes connector properly in ingest.main::MainProcess
* Restricts version of unstructured-inference to avoid multithreading issue

## 0.4.15

### Enhancements

* Added `elements_to_json` and `elements_from_json` for easier serialization/deserialization
* `convert_to_dict`, `dict_to_elements` and `convert_to_csv` are now aliases for functions
  that use the ISD terminology.

### Fixes

* Update to ensure all elements are preserved during serialization/deserialization

## 0.4.14

* Automatically install `nltk` models in the `tokenize` module.

## 0.4.13

* Fixes unstructured-ingest cli.

## 0.4.12

* Adds console_entrypoint for unstructured-ingest, other structure/doc updates related to ingest.
* Add `parser` parameter to `partition_html`.

## 0.4.11

* Adds `partition_doc` for partitioning Word documents in `.doc` format. Requires `libreoffice`.
* Adds `partition_ppt` for partitioning PowerPoint documents in `.ppt` format. Requires `libreoffice`.

## 0.4.10

* Fixes `ElementMetadata` so that it's JSON serializable when the filename is a `Path` object.

## 0.4.9

* Added ingest modules and s3 connector, sample ingest script
* Default to `url=None` for `partition_pdf` and `partition_image`
* Add ability to skip English specific check by setting the `UNSTRUCTURED_LANGUAGE` env var to `""`.
* Document `Element` objects now track metadata

## 0.4.8

* Modified XML and HTML parsers not to load comments.

## 0.4.7

* Added the ability to pull an HTML document from a url in `partition_html`.
* Added the the ability to get file summary info from lists of filenames and lists
  of file contents.
* Added optional page break to `partition` for `.pptx`, `.pdf`, images, and `.html` files.
* Added `to_dict` method to document elements.
* Include more unicode quotes in `replace_unicode_quotes`.

## 0.4.6

* Loosen the default cap threshold to `0.5`.
* Add a `UNSTRUCTURED_NARRATIVE_TEXT_CAP_THRESHOLD` environment variable for controlling
  the cap ratio threshold.
* Unknown text elements are identified as `Text` for HTML and plain text documents.
* `Body Text` styles no longer default to `NarrativeText` for Word documents. The style information
  is insufficient to determine that the text is narrative.
* Upper cased text is lower cased before checking for verbs. This helps avoid some missed verbs.
* Adds an `Address` element for capturing elements that only contain an address.
* Suppress the `UserWarning` when detectron is called.
* Checks that titles and narrative test have at least one English word.
* Checks that titles and narrative text are at least 50% alpha characters.
* Restricts titles to a maximum word length. Adds a `UNSTRUCTURED_TITLE_MAX_WORD_LENGTH`
  environment variable for controlling the max number of words in a title.
* Updated `partition_pptx` to order the elements on the page

## 0.4.4

* Updated `partition_pdf` and `partition_image` to return `unstructured` `Element` objects
* Fixed the healthcheck url path when partitioning images and PDFs via API
* Adds an optional `coordinates` attribute to document objects
* Adds `FigureCaption` and `CheckBox` document elements
* Added ability to split lists detected in `LayoutElement` objects
* Adds `partition_pptx` for partitioning PowerPoint documents
* LayoutParser models now download from HugginfaceHub instead of DropBox
* Fixed file type detection for XML and HTML files on Amazone Linux

## 0.4.3

* Adds `requests` as a base dependency
* Fix in `exceeds_cap_ratio` so the function doesn't break with empty text
* Fix bug in `_parse_received_data`.
* Update `detect_filetype` to properly handle `.doc`, `.xls`, and `.ppt`.

## 0.4.2

* Added `partition_image` to process documents in an image format.
* Fixed utf-8 encoding error in `partition_email` with attachments for `text/html`

## 0.4.1

* Added support for text files in the `partition` function
* Pinned `opencv-python` for easier installation on Linux

## 0.4.0

* Added generic `partition` brick that detects the file type and routes a file to the appropriate
  partitioning brick.
* Added a file type detection module.
* Updated `partition_html` and `partition_eml` to support file-like objects in 'rb' mode.
* Cleaning brick for removing ordered bullets `clean_ordered_bullets`.
* Extract brick method for ordered bullets `extract_ordered_bullets`.
* Test for `clean_ordered_bullets`.
* Test for `extract_ordered_bullets`.
* Added `partition_docx` for pre-processing Word Documents.
* Added new REGEX patterns to extract email header information
* Added new functions to extract header information `parse_received_data` and `partition_header`
* Added new function to parse plain text files `partition_text`
* Added new cleaners functions `extract_ip_address`, `extract_ip_address_name`, `extract_mapi_id`, `extract_datetimetz`
* Add new `Image` element and function to find embedded images `find_embedded_images`
* Added `get_directory_file_info` for summarizing information about source documents

## 0.3.5

* Add support for local inference
* Add new pattern to recognize plain text dash bullets
* Add test for bullet patterns
* Fix for `partition_html` that allows for processing `div` tags that have both text and child
  elements
* Add ability to extract document metadata from `.docx`, `.xlsx`, and `.jpg` files.
* Helper functions for identifying and extracting phone numbers
* Add new function `extract_attachment_info` that extracts and decodes the attachment
of an email.
* Staging brick to convert a list of `Element`s to a `pandas` dataframe.
* Add plain text functionality to `partition_email`

## 0.3.4

* Python-3.7 compat

## 0.3.3

* Removes BasicConfig from logger configuration
* Adds the `partition_email` partitioning brick
* Adds the `replace_mime_encodings` cleaning bricks
* Small fix to HTML parsing related to processing list items with sub-tags
* Add `EmailElement` data structure to store email documents

## 0.3.2

* Added `translate_text` brick for translating text between languages
* Add an `apply` method to make it easier to apply cleaners to elements

## 0.3.1

* Added \_\_init.py\_\_ to `partition`

## 0.3.0

* Implement staging brick for Argilla. Converts lists of `Text` elements to `argilla` dataset classes.
* Removing the local PDF parsing code and any dependencies and tests.
* Reorganizes the staging bricks in the unstructured.partition module
* Allow entities to be passed into the Datasaur staging brick
* Added HTML escapes to the `replace_unicode_quotes` brick
* Fix bad responses in partition_pdf to raise ValueError
* Adds `partition_html` for partitioning HTML documents.

## 0.2.6

* Small change to how \_read is placed within the inheritance structure since it doesn't really apply to pdf
* Add partitioning brick for calling the document image analysis API

## 0.2.5

* Update python requirement to >=3.7

## 0.2.4

* Add alternative way of importing `Final` to support google colab

## 0.2.3

* Add cleaning bricks for removing prefixes and postfixes
* Add cleaning bricks for extracting text before and after a pattern

## 0.2.2

* Add staging brick for Datasaur

## 0.2.1

* Added brick to convert an ISD dictionary to a list of elements
* Update `PDFDocument` to use the `from_file` method
* Added staging brick for CSV format for ISD (Initial Structured Data) format.
* Added staging brick for separating text into attention window size chunks for `transformers`.
* Added staging brick for LabelBox.
* Added ability to upload LabelStudio predictions
* Added utility function for JSONL reading and writing
* Added staging brick for CSV format for Prodigy
* Added staging brick for Prodigy
* Added ability to upload LabelStudio annotations
* Added text_field and id_field to stage_for_label_studio signature

## 0.2.0

* Initial release of unstructured<|MERGE_RESOLUTION|>--- conflicted
+++ resolved
@@ -1,8 +1,4 @@
-<<<<<<< HEAD
 ## 0.10.26-dev8
-=======
-## 0.10.26
->>>>>>> 2e9f4c48
 
 ### Enhancements
 
