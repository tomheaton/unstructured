--- conflicted
+++ resolved
@@ -1,25 +1,15 @@
-<<<<<<< HEAD
-## 0.11.4-dev0
-
-### Enhancements
-
+## 0.11.4-dev3
+
+### Enhancements
+
+* **Refactor pdfminer code.** The pdfminer code is moved from `unstructured-inference` to `unstructured`.
 * **Sets `update_source_metadata` as an abstract method.** The `update_source_metadata` method on the interfaces file set `source_metadata` to `None` by default. As an abstract method, connectors that adhere to this contract interface should now implement this method.
 
 ### Features
 
-=======
-## 0.11.4-dev2
-
-### Enhancements
-
-* **Refactor pdfminer code.** The pdfminer code is moved from `unstructured-inference` to `unstructured`.
-
-### Features
-
 * **Add Weaviate destination connector** Weaviate connector added to ingest CLI.  Users may now use `unstructured-ingest` to write partitioned data from over 20 data sources (so far) to a Weaviate object collection.
 
 
->>>>>>> ce905dd0
 ### Fixes
 
 ## 0.11.3
