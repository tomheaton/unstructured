--- conflicted
+++ resolved
@@ -1,16 +1,4 @@
-<<<<<<< HEAD
-## 0.10.31-dev0
-
-### Enhancements
-
-### Features
-
-**PostgreSQL destination connector** PostgreSQL connector added to ingest CLI.  Users may now use `unstructured-ingest` to write partitioned data from over 20 data sources (so far) to a PostgreSQL database.
-
-### Fixes
-
-=======
-## 0.11.0-dev2
+## 0.11.0-dev3
 
 ### Enhancements
 
@@ -20,6 +8,8 @@
 ### Features
 
 * **Add ad-hoc fields to ElementMetadata instance.** End-users can now add their own metadata fields simply by assigning to an element-metadata attribute-name of their choice, like `element.metadata.coefficient = 0.58`. These fields will round-trip through JSON and can be accessed with dotted notation.
+**PostgreSQL/SQLite destination connector** PostgreSQL and SQLite connector added to ingest CLI.  Users may now use `unstructured-ingest` to write partitioned data from over 20 data sources (so far) to a PostgreSQL or SQLite database.
+
 
 ### Fixes
 
@@ -29,7 +19,6 @@
 * **Handle a case where Paddle returns a list item in ocr_data as None** In partition, while parsing PaddleOCR data, it was assumed that PaddleOCR does not return None for any list item in ocr_data. Removed the assumption by skipping the text region whenever this happens.
 * **Fix some pdfs returning `KeyError: 'N'`** Certain pdfs were throwing this error when being opened by pdfminer. Added a wrapper function for pdfminer that allows these documents to be partitioned.
 
->>>>>>> 41fc55bc
 ## 0.10.30
 
 ### Enhancements
