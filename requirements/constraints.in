--- conflicted
+++ resolved
@@ -39,10 +39,5 @@
 # NOTE(crag) - pin to available pandas for python 3.8 (at least in CI)
 fsspec==2023.9.1
 pandas<2.0.4
-<<<<<<< HEAD
-# pinned by multiple ingest extras
-fsspec==2023.9.1
-=======
 # langchain limits this to 3.1.7
-anyio==3.1.7
->>>>>>> 5c7b4f58
+anyio==3.1.7