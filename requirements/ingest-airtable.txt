#
# This file is autogenerated by pip-compile with Python 3.8
# by the following command:
#
#    pip-compile requirements/ingest-airtable.in
#
certifi==2023.7.22
    # via
    #   -c requirements/base.txt
    #   -c requirements/constraints.in
    #   requests
charset-normalizer==3.2.0
    # via
    #   -c requirements/base.txt
    #   requests
idna==3.4
    # via
    #   -c requirements/base.txt
    #   requests
inflection==0.5.1
    # via pyairtable
pyairtable==2.1.0.post1
    # via -r requirements/ingest-airtable.in
<<<<<<< HEAD
pydantic==1.10.12
    # via
    #   -c requirements/constraints.in
    #   pyairtable
=======
pydantic==2.3.0
    # via pyairtable
pydantic-core==2.6.3
    # via pydantic
>>>>>>> 50a9c432
requests==2.31.0
    # via
    #   -c requirements/base.txt
    #   pyairtable
typing-extensions==4.7.1
    # via
<<<<<<< HEAD
=======
    #   -c requirements/base.txt
    #   annotated-types
>>>>>>> 50a9c432
    #   pyairtable
    #   pydantic
urllib3==1.26.16
    # via
    #   -c requirements/base.txt
    #   -c requirements/constraints.in
    #   pyairtable
    #   requests<|MERGE_RESOLUTION|>--- conflicted
+++ resolved
@@ -21,28 +21,18 @@
     # via pyairtable
 pyairtable==2.1.0.post1
     # via -r requirements/ingest-airtable.in
-<<<<<<< HEAD
-pydantic==1.10.12
-    # via
-    #   -c requirements/constraints.in
-    #   pyairtable
-=======
 pydantic==2.3.0
     # via pyairtable
 pydantic-core==2.6.3
     # via pydantic
->>>>>>> 50a9c432
 requests==2.31.0
     # via
     #   -c requirements/base.txt
     #   pyairtable
 typing-extensions==4.7.1
     # via
-<<<<<<< HEAD
-=======
     #   -c requirements/base.txt
     #   annotated-types
->>>>>>> 50a9c432
     #   pyairtable
     #   pydantic
 urllib3==1.26.16
